--- conflicted
+++ resolved
@@ -20,11 +20,7 @@
     <parent>
         <groupId>com.datastax.cassandra</groupId>
         <artifactId>cassandra-driver-tests-parent</artifactId>
-<<<<<<< HEAD
         <version>3.1.0-SNAPSHOT</version>
-=======
-        <version>3.0.4-SNAPSHOT</version>
->>>>>>> 932e3872
     </parent>
 
     <artifactId>cassandra-driver-tests-osgi</artifactId>
