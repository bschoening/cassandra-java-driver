## Changelog

<!-- Note: contrary to 3.x, insert new entries *first* in their section -->

<<<<<<< HEAD
### 4.12.0

- [improvement] JAVA-2935: Make GetEntity and SetEntity methods resilient to incomplete data
- [improvement] JAVA-2944: Upgrade MicroProfile Metrics to 3.0

Merged from 4.11.x:

- [bug] JAVA-2932: Make DefaultDriverConfigLoader.close() resilient to terminated executors
- [bug] JAVA-2945: Reinstate InternalDriverContext.getNodeFilter method
- [bug] JAVA-2947: Release buffer after decoding multi-slice frame
- [bug] JAVA-2946: Make MapperResultProducerService instances be located with user-provided class loader
- [bug] JAVA-2942: GraphStatement.setConsistencyLevel() is not effective
- [bug] JAVA-2941: Cannot add a single static column with the alter table API
- [bug] JAVA-2943: Prevent session leak with wrong keyspace name
- [bug] JAVA-2938: OverloadedException message is misleading
=======
### 4.11.3 (in progress)

- [bug] JAVA-2949: Provide mapper support for CompletionStage<Stream<T>>
- [bug] JAVA-2950: Remove reference to Reflection class from DependencyCheck
>>>>>>> 4da0ccb1

### 4.11.2

- [bug] JAVA-2932: Make DefaultDriverConfigLoader.close() resilient to terminated executors
- [bug] JAVA-2945: Reinstate InternalDriverContext.getNodeFilter method
- [bug] JAVA-2947: Release buffer after decoding multi-slice frame
- [bug] JAVA-2946: Make MapperResultProducerService instances be located with user-provided class loader
- [bug] JAVA-2942: GraphStatement.setConsistencyLevel() is not effective
- [bug] JAVA-2941: Cannot add a single static column with the alter table API
- [bug] JAVA-2943: Prevent session leak with wrong keyspace name
- [bug] JAVA-2938: OverloadedException message is misleading

### 4.11.1

- [bug] JAVA-2910: Add a configuration option to support strong values for prepared statements cache
- [bug] JAVA-2936: Support Protocol V6
- [bug] JAVA-2934: Handle empty non-final pages in ReactiveResultSetSubscription

### 4.11.0

- [improvement] JAVA-2930: Allow Micrometer to record histograms for timers
- [improvement] JAVA-2914: Transform node filter into a more flexible node distance evaluator
- [improvement] JAVA-2929: Revisit node-level metric eviction
- [new feature] JAVA-2830: Add mapper support for Java streams
- [bug] JAVA-2928: Generate counter increment/decrement constructs compatible with legacy C* 
  versions
- [new feature] JAVA-2872: Ability to customize metric names and tags
- [bug] JAVA-2925: Consider protocol version unsupported when server requires USE_BETA flag for it
- [improvement] JAVA-2704: Remove protocol v5 beta status, add v6-beta
- [improvement] JAVA-2916: Annotate generated classes with `@SuppressWarnings`
- [bug] JAVA-2927: Make Dropwizard truly optional
- [improvement] JAVA-2917: Include GraalVM substitutions for request processors and geo codecs
- [bug] JAVA-2918: Exclude invalid peers from schema agreement checks

### 4.10.0

- [improvement] JAVA-2907: Switch Tinkerpop to an optional dependency
- [improvement] JAVA-2904: Upgrade Jackson to 2.12.0 and Tinkerpop to 3.4.9
- [bug] JAVA-2911: Prevent control connection from scheduling too many reconnections
- [bug] JAVA-2902: Consider computed values when validating constructors for immutable entities
- [new feature] JAVA-2899: Re-introduce cross-DC failover in driver 4
- [new feature] JAVA-2900: Re-introduce consistency downgrading retries
- [new feature] JAVA-2903: BlockHound integration
- [improvement] JAVA-2877: Allow skipping validation for individual mapped entities
- [improvement] JAVA-2871: Allow keyspace exclusions in the metadata, and exclude system keyspaces
  by default
- [improvement] JAVA-2449: Use non-cryptographic random number generation in Uuids.random()
- [improvement] JAVA-2893: Allow duplicate keys in DefaultProgrammaticDriverConfigLoaderBuilder
- [documentation] JAVA-2894: Clarify usage of Statement.setQueryTimestamp
- [bug] JAVA-2889: Remove TypeSafe imports from DriverConfigLoader
- [bug] JAVA-2883: Use root locale explicitly when changing string case
- [bug] JAVA-2890: Fix off-by-one error in UdtCodec
- [improvement] JAVA-2905: Prevent new connections from using a protocol version higher than the negotiated one
- [bug] JAVA-2647: Handle token types in QueryBuilder.literal()
- [bug] JAVA-2887: Handle composite profiles with more than one key and/or backed by only one profile

### 4.9.0

- [documentation] JAVA-2823: Make Astra more visible in the docs
- [documentation] JAVA-2869: Advise against using 4.5.x-4.6.0 in the upgrade guide
- [documentation] JAVA-2868: Cover reconnect-on-init in the manual
- [improvement] JAVA-2827: Exclude unused Tinkerpop transitive dependencies
- [improvement] JAVA-2827: Remove dependency to Tinkerpop gremlin-driver
- [task] JAVA-2859: Upgrade Tinkerpop to 3.4.8
- [bug] JAVA-2726: Fix Tinkerpop incompatibility with JPMS
- [bug] JAVA-2842: Remove security vulnerabilities introduced by Tinkerpop
- [bug] JAVA-2867: Revisit compressor substitutions
- [improvement] JAVA-2870: Optimize memory usage of token map
- [improvement] JAVA-2855: Allow selection of the metrics framework via the config
- [improvement] JAVA-2864: Revisit mapper processor's messaging
- [new feature] JAVA-2816: Support immutability and fluent accessors in the mapper
- [new feature] JAVA-2721: Add counter support in the mapper
- [bug] JAVA-2863: Reintroduce mapper processor dependency to SLF4J

### 4.8.0

- [improvement] JAVA-2811: Add aliases for driver 3 method names
- [new feature] JAVA-2808: Provide metrics bindings for Micrometer and MicroProfile
- [new feature] JAVA-2773: Support new protocol v5 message format
- [improvement] JAVA-2841: Raise timeouts during connection initialization
- [bug] JAVA-2331: Unregister old metrics when a node gets removed or changes RPC address
- [improvement] JAVA-2850: Ignore credentials in secure connect bundle [DataStax Astra]
- [improvement] JAVA-2813: Don't fail when secure bundle is specified together with other options
- [bug] JAVA-2800: Exclude SLF4J from mapper-processor dependencies
- [new feature] JAVA-2819: Add DriverConfigLoader.fromString
- [improvement] JAVA-2431: Set all occurrences when bound variables are used multiple times
- [improvement] JAVA-2829: Log protocol negotiation messages at DEBUG level
- [bug] JAVA-2846: Give system properties the highest precedence in DefaultDriverConfigLoader
- [new feature] JAVA-2691: Provide driver 4 support for extra codecs
- [improvement] Allow injection of CodecRegistry on session builder
- [improvement] JAVA-2828: Add safe paging state wrapper
- [bug] JAVA-2835: Correctly handle unresolved addresses in DefaultEndPoint.equals
- [bug] JAVA-2838: Avoid ConcurrentModificationException when closing connection
- [bug] JAVA-2837: make StringCodec strict about unicode in ascii

### 4.7.2

- [bug] JAVA-2821: Can't connect to DataStax Astra using driver 4.7.x

### 4.7.1

- [bug] JAVA-2818: Remove root path only after merging non-programmatic configs

### 4.7.0

- [improvement] JAVA-2301: Introduce OSGi tests for the mapper
- [improvement] JAVA-2658: Refactor OSGi tests
- [bug] JAVA-2657: Add ability to specify the class loader to use for application-specific classpath resources
- [improvement] JAVA-2803: Add Graal substitutions for protocol compression
- [documentation] JAVA-2666: Document BOM and driver modules
- [documentation] JAVA-2613: Improve connection pooling documentation
- [new feature] JAVA-2793: Add composite config loader
- [new feature] JAVA-2792: Allow custom results in the mapper
- [improvement] JAVA-2663: Add Graal substitutions for native functions
- [improvement] JAVA-2747: Revisit semantics of Statement.setExecutionProfile/Name

### 4.6.1

- [bug] JAVA-2676: Don't reschedule write coalescer after empty runs

### 4.6.0

- [improvement] JAVA-2741: Make keyspace/table metadata impls serializable
- [bug] JAVA-2740: Extend peer validity check to include datacenter, rack and tokens
- [bug] JAVA-2744: Recompute token map when node is added
- [new feature] JAVA-2614: Provide a utility to emulate offset paging on the client side
- [new feature] JAVA-2718: Warn when the number of sessions exceeds a configurable threshold
- [improvement] JAVA-2664: Add a callback to inject the session in listeners
- [bug] JAVA-2698: TupleCodec and UdtCodec give wrong error message when parsing fails
- [improvement] JAVA-2435: Add automatic-module-names to the manifests
- [new feature] JAVA-2054: Add now_in_seconds to protocol v5 query messages
- [bug] JAVA-2711: Fix handling of UDT keys in the mapper
- [improvement] JAVA-2631: Add getIndex() shortcuts to TableMetadata
- [improvement] JAVA-2679: Add port information to QueryTrace and TraceEvent
- [improvement] JAVA-2184: Refactor DescribeIT to improve maintainability
- [new feature] JAVA-2600: Add map-backed config loader
- [new feature] JAVA-2105: Add support for transient replication
- [new feature] JAVA-2670: Provide base class for mapped custom codecs
- [new feature] JAVA-2633: Add execution profile argument to DAO mapper factory methods
- [improvement] JAVA-2667: Add ability to fail the build when integration tests fail
- [bug] JAVA-1861: Add Metadata.getClusterName()

### 4.5.1

- [bug] JAVA-2673: Fix mapper generated code for UPDATE with TTL and IF condition

### 4.5.0

- [bug] JAVA-2654: Make AdminRequestHandler handle integer serialization
- [improvement] JAVA-2618: Improve error handling in request handlers
- [new feature] JAVA-2064: Add support for DSE 6.8 graph options in schema builder
- [documentation] JAVA-2559: Fix GraphNode javadocs
- [improvement] JAVA-2281: Extend GraphBinaryDataTypesTest to other graph protocols
- [new feature] JAVA-2498: Add support for reactive graph queries
- [bug] JAVA-2572: Prevent race conditions when cancelling a continuous paging query
- [improvement] JAVA-2566: Introduce specific metrics for Graph queries
- [improvement] JAVA-2556: Make ExecutionInfo compatible with any Request type
- [improvement] JAVA-2571: Revisit usages of DseGraph.g
- [improvement] JAVA-2558: Revisit GraphRequestHandler
- [bug] JAVA-2508: Preserve backward compatibility in schema metadata types
- [bug] JAVA-2465: Avoid requesting 0 page when executing continuous paging queries
- [improvement] JAVA-2472: Enable speculative executions for paged graph queries
- [improvement] JAVA-1579: Change default result format to latest GraphSON format
- [improvement] JAVA-2496: Revisit timeouts for paged graph queries
- [bug] JAVA-2510: Fix GraphBinaryDataTypesTest Codec registry initialization
- [bug] JAVA-2492: Parse edge metadata using internal identifiers
- [improvement] JAVA-2282: Remove GraphSON3 support
- [new feature] JAVA-2098: Add filter predicates for collections
- [improvement] JAVA-2245: Rename graph engine Legacy to Classic and Modern to Core
- [new feature] JAVA-2099: Enable Paging Through DSE Driver for Gremlin Traversals (2.x)
- [new feature] JAVA-1898: Expose new table-level graph metadata
- [bug] JAVA-2642: Fix default value of max-orphan-requests
- [bug] JAVA-2644: Revisit channel selection when pool size > 1
- [bug] JAVA-2630: Correctly handle custom classes in IndexMetadata.describe
- [improvement] JAVA-1556: Publish Maven Bill Of Materials POM
- [improvement] JAVA-2637: Bump Netty to 4.1.45
- [bug] JAVA-2617: Reinstate generation of deps.txt for Insights
- [new feature] JAVA-2625: Provide user-friendly programmatic configuration for kerberos
- [improvement] JAVA-2624: Expose a config option for the connect timeout
- [improvement] JAVA-2592: Make reload support parameterizable for DefaultDriverConfigLoader
- [new feature] JAVA-2263: Add optional schema validation to the mapper

### 4.4.0

This version brings in all functionality that was formerly only in the DataStax Enterprise driver, 
such as the built-in support for reactive programming. Going forward, all new features will be 
implemented in this single driver (for past DataStax Enterprise driver versions before the merge,
refer to the [DSE driver
changelog](https://docs.datastax.com/en/developer/java-driver-dse/latest/changelog/)).

- [documentation] JAVA-2607: Improve visibility of driver dependencies section
- [documentation] JAVA-1975: Document the importance of using specific TinkerPop version
- [improvement] JAVA-2529: Standardize optional/excludable dependency checks
- [bug] JAVA-2598: Do not use context class loader when attempting to load classes
- [improvement] JAVA-2582: Don't propagate a future into SchemaQueriesFactory
- [documentation] JAVA-2542: Improve the javadocs of methods in CqlSession
- [documentation] JAVA-2609: Add docs for proxy authentication to unified driver
- [improvement] JAVA-2554: Improve efficiency of InsightsClient by improving supportsInsights check
- [improvement] JAVA-2601: Inject Google Tag Manager scripts in generated API documentation
- [improvement] JAVA-2551: Improve support for DETERMINISTIC and MONOTONIC functions
- [documentation] JAVA-2446: Revisit continuous paging javadocs
- [improvement] JAVA-2550: Remove warnings in ContinuousCqlRequestHandler when coordinator is not replica
- [improvement] JAVA-2569: Make driver compatible with Netty < 4.1.34 again
- [improvement] JAVA-2541: Improve error messages during connection initialization
- [improvement] JAVA-2530: Expose shortcuts for name-based UUIDs
- [improvement] JAVA-2547: Add method DriverConfigLoader.fromPath
- [improvement] JAVA-2528: Store suppressed exceptions in AllNodesFailedException
- [new feature] JAVA-2581: Add query builder support for indexed list assignments
- [improvement] JAVA-2596: Consider collection removals as idempotent in query builder
- [bug] JAVA-2555: Generate append/prepend constructs compatible with legacy C* versions
- [bug] JAVA-2584: Ensure codec registry is able to create codecs for collections of UDTs and tuples
- [bug] JAVA-2583: IS NOT NULL clause should be idempotent
- [improvement] JAVA-2442: Don't check for schema agreement twice when completing a DDL query
- [improvement] JAVA-2473: Don't reconnect control connection if protocol is downgraded
- [bug] JAVA-2556: Make ExecutionInfo compatible with any Request type
- [new feature] JAVA-2532: Add BoundStatement ReturnType for insert, update, and delete DAO methods
- [improvement] JAVA-2107: Add XML formatting plugin
- [bug] JAVA-2527: Allow AllNodesFailedException to accept more than one error per node
- [improvement] JAVA-2546: Abort schema refresh if a query fails

### 4.3.1

- [bug] JAVA-2557: Accept any negative length when decoding elements of tuples and UDTs

### 4.3.0

- [improvement] JAVA-2497: Ensure nodes and exceptions are serializable
- [bug] JAVA-2464: Fix initial schema refresh when reconnect-on-init is enabled
- [improvement] JAVA-2516: Enable hostname validation with Cloud
- [documentation]: JAVA-2460: Document how to determine the local DC
- [improvement] JAVA-2476: Improve error message when codec registry inspects a collection with a
  null element
- [documentation] JAVA-2509: Mention file-based approach for Cloud configuration in the manual
- [improvement] JAVA-2447: Mention programmatic local DC method in Default LBP error message
- [improvement] JAVA-2459: Improve extensibility of existing load balancing policies
- [documentation] JAVA-2428: Add developer docs
- [documentation] JAVA-2503: Migrate Cloud "getting started" page to driver manual
- [improvement] JAVA-2484: Add errors for cloud misconfiguration
- [improvement] JAVA-2490: Allow to read the secure bundle from an InputStream
- [new feature] JAVA-2478: Allow to provide the secure bundle via URL
- [new feature] JAVA-2356: Support for DataStax Cloud API
- [improvement] JAVA-2407: Improve handling of logback configuration files in IDEs
- [improvement] JAVA-2434: Add support for custom cipher suites and host name validation to ProgrammaticSslEngineFactory
- [improvement] JAVA-2480: Upgrade Jackson to 2.10.0
- [documentation] JAVA-2505: Annotate Node.getHostId() as nullable
- [improvement] JAVA-1708: Support DSE "everywhere" replication strategy
- [improvement] JAVA-2471: Consider DSE version when parsing the schema
- [improvement] JAVA-2444: Add method setRoutingKey(ByteBuffer...) to StatementBuilder
- [improvement] JAVA-2398: Improve support for optional dependencies in OSGi
- [improvement] JAVA-2452: Allow "none" as a compression option
- [improvement] JAVA-2419: Allow registration of user codecs at runtime
- [documentation] JAVA-2384: Add quick overview section to each manual page
- [documentation] JAVA-2412: Cover DDL query debouncing in FAQ and upgrade guide
- [documentation] JAVA-2416: Update paging section in the manual
- [improvement] JAVA-2402: Add setTracing(boolean) to StatementBuilder
- [bug] JAVA-2466: Set idempotence to null in BatchStatement.newInstance

### 4.2.2

- [bug] JAVA-2475: Fix message size when query string contains Unicode surrogates
- [bug] JAVA-2470: Fix Session.OSS_DRIVER_COORDINATES for shaded JAR

### 4.2.1

- [bug] JAVA-2454: Handle "empty" CQL type while parsing schema
- [improvement] JAVA-2455: Improve logging of schema refresh errors
- [documentation] JAVA-2429: Document expected types on DefaultDriverOption
- [documentation] JAVA-2426: Fix month pattern in CqlDuration documentation
- [bug] JAVA-2451: Make zero a valid estimated size for PagingIterableSpliterator
- [bug] JAVA-2443: Compute prepared statement PK indices for protocol v3
- [bug] JAVA-2430: Use variable metadata to infer the routing keyspace on bound statements

### 4.2.0

- [improvement] JAVA-2390: Add methods to set the SSL engine factory programmatically
- [improvement] JAVA-2379: Fail fast if prepared id doesn't match when repreparing on the fly
- [bug] JAVA-2375: Use per-request keyspace when repreparing on the fly
- [improvement] JAVA-2370: Remove auto-service plugin from mapper processor
- [improvement] JAVA-2377: Add a config option to make driver threads daemon
- [improvement] JAVA-2371: Handle null elements in collections on the decode path
- [improvement] JAVA-2351: Add a driver example for the object mapper
- [bug] JAVA-2323: Handle restart of a node with same host_id but a different address
- [improvement] JAVA-2303: Ignore peer rows matching the control host's RPC address
- [improvement] JAVA-2236: Add methods to set the auth provider programmatically
- [improvement] JAVA-2369: Change mapper annotations retention to runtime
- [improvement] JAVA-2365: Redeclare default constants when an enum is abstracted behind an
  interface
- [improvement] JAVA-2302: Better target mapper errors and warnings for inherited methods
- [improvement] JAVA-2336: Expose byte utility methods in the public API 
- [improvement] JAVA-2338: Revisit toString() for data container types
- [bug] JAVA-2367: Fix column names in EntityHelper.updateByPrimaryKey
- [bug] JAVA-2358: Fix list of reserved CQL keywords
- [improvement] JAVA-2359: Allow default keyspace at the mapper level
- [improvement] JAVA-2306: Clear security tokens from memory immediately after use
- [improvement] JAVA-2320: Expose more attributes on mapper Select for individual query clauses
- [bug] JAVA-2332: Destroy connection pool when a node gets removed
- [bug] JAVA-2324: Add support for primitive shorts in mapper
- [bug] JAVA-2325: Allow "is" prefix for boolean getters in mapped entities
- [improvement] JAVA-2308: Add customWhereClause to `@Delete`
- [improvement] JAVA-2247: PagingIterable implementations should implement spliterator()
- [bug] JAVA-2312: Handle UDTs with names that clash with collection types
- [improvement] JAVA-2307: Improve `@Select` and `@Delete` by not requiring full primary key
- [improvement] JAVA-2315: Improve extensibility of session builder
- [bug] JAVA-2394: BaseCcmRule DseRequirement max should use DseVersion, not Cassandra version

### 4.1.0

- [documentation] JAVA-2294: Fix wrong examples in manual page on batch statements
- [bug] JAVA-2304: Avoid direct calls to ByteBuffer.array()
- [new feature] JAVA-2078: Add object mapper
- [improvement] JAVA-2297: Add a NettyOptions method to set socket options
- [bug] JAVA-2280: Ignore peer rows with missing host id or RPC address
- [bug] JAVA-2264: Adjust HashedWheelTimer tick duration from 1 to 100 ms
- [bug] JAVA-2260: Handle empty collections in PreparedStatement.bind(...)
- [improvement] JAVA-2278: Pass the request's log prefix to RequestTracker
- [bug] JAVA-2253: Don't strip trailing zeros in ByteOrderedToken
- [improvement] JAVA-2207: Add bulk value assignment to QueryBuilder Insert
- [bug] JAVA-2234: Handle terminated executor when the session is closed twice
- [documentation] JAVA-2220: Emphasize that query builder is now a separate artifact in root README
- [documentation] JAVA-2217: Cover contact points and local datacenter earlier in the manual
- [improvement] JAVA-2242: Allow skipping all integration tests with -DskipITs
- [improvement] JAVA-2241: Make DefaultDriverContext.cycleDetector protected
- [bug] JAVA-2226: Support IPv6 contact points in the configuration

### 4.0.1

- [new feature] JAVA-2201: Expose a public API for programmatic config
- [new feature] JAVA-2205: Expose public factory methods for alternative config loaders
- [bug] JAVA-2214: Fix flaky RequestLoggerIT test
- [bug] JAVA-2203: Handle unresolved addresses in DefaultEndPoint
- [bug] JAVA-2210: Add ability to set TTL for modification queries
- [improvement] JAVA-2212: Add truncate to QueryBuilder 
- [improvement] JAVA-2211: Upgrade Jersey examples to fix security issue sid-3606
- [bug] JAVA-2193: Fix flaky tests in ExecutionInfoWarningsIT
- [improvement] JAVA-2197: Skip deployment of examples and integration tests to Maven central

### 4.0.0

- [improvement] JAVA-2192: Don't return generic types with wildcards
- [improvement] JAVA-2148: Add examples
- [bug] JAVA-2189: Exclude virtual keyspaces from token map computation
- [improvement] JAVA-2183: Enable materialized views when testing against Cassandra 4
- [improvement] JAVA-2182: Add insertInto().json() variant that takes an object in QueryBuilder
- [improvement] JAVA-2161: Annotate mutating methods with `@CheckReturnValue`
- [bug] JAVA-2177: Don't exclude down nodes when initializing LBPs
- [improvement] JAVA-2143: Rename Statement.setTimestamp() to setQueryTimestamp()
- [improvement] JAVA-2165: Abstract node connection information
- [improvement] JAVA-2090: Add support for additional_write_policy and read_repair table options
- [improvement] JAVA-2164: Rename statement builder methods to setXxx
- [bug] JAVA-2178: QueryBuilder: Alias after function column is not included in a query
- [improvement] JAVA-2158: Allow BuildableQuery to build statement with values
- [improvement] JAVA-2150: Improve query builder error message on unsupported literal type
- [documentation] JAVA-2149: Improve Term javadocs in the query builder

### 4.0.0-rc1

- [improvement] JAVA-2106: Log server side warnings returned from a query
- [improvement] JAVA-2151: Drop "Dsl" suffix from query builder main classes
- [new feature] JAVA-2144: Expose internal API to hook into the session lifecycle
- [improvement] JAVA-2119: Add PagingIterable abstraction as a supertype of ResultSet
- [bug] JAVA-2063: Normalize authentication logging
- [documentation] JAVA-2034: Add performance recommendations in the manual
- [improvement] JAVA-2077: Allow reconnection policy to detect first connection attempt
- [improvement] JAVA-2067: Publish javadocs JAR for the shaded module
- [improvement] JAVA-2103: Expose partitioner name in TokenMap API
- [documentation] JAVA-2075: Document preference for LZ4 over Snappy

### 4.0.0-beta3

- [bug] JAVA-2066: Array index range error when fetching routing keys on bound statements
- [documentation] JAVA-2061: Add section to upgrade guide about updated type mappings
- [improvement] JAVA-2038: Add jitter to delays between reconnection attempts
- [improvement] JAVA-2053: Cache results of session.prepare()
- [improvement] JAVA-2058: Make programmatic config reloading part of the public API
- [improvement] JAVA-1943: Fail fast in execute() when the session is closed
- [improvement] JAVA-2056: Reduce HashedWheelTimer tick duration
- [bug] JAVA-2057: Do not create pool when SUGGEST\_UP topology event received
- [improvement] JAVA-2049: Add shorthand method to SessionBuilder to specify local DC
- [bug] JAVA-2037: Fix NPE when preparing statement with no bound variables
- [improvement] JAVA-2014: Schedule timeouts on a separate Timer
- [bug] JAVA-2029: Handle schema refresh failure after a DDL query
- [bug] JAVA-1947: Make schema parsing more lenient and allow missing system_virtual_schema
- [bug] JAVA-2028: Use CQL form when parsing UDT types in system tables
- [improvement] JAVA-1918: Document temporal types
- [improvement] JAVA-1914: Optimize use of System.nanoTime in CqlRequestHandlerBase
- [improvement] JAVA-1945: Document corner cases around UDT and tuple attachment
- [improvement] JAVA-2026: Make CqlDuration implement TemporalAmount
- [improvement] JAVA-2017: Slightly optimize conversion methods on the hot path
- [improvement] JAVA-2010: Make dependencies to annotations required again
- [improvement] JAVA-1978: Add a config option to keep contact points unresolved
- [bug] JAVA-2000: Fix ConcurrentModificationException during channel shutdown
- [improvement] JAVA-2002: Reimplement TypeCodec.accepts to improve performance
- [improvement] JAVA-2011: Re-add ResultSet.getAvailableWithoutFetching() and isFullyFetched()
- [improvement] JAVA-2007: Make driver threads extend FastThreadLocalThread
- [bug] JAVA-2001: Handle zero timeout in admin requests

### 4.0.0-beta2

- [new feature] JAVA-1919: Provide a timestamp <=> ZonedDateTime codec
- [improvement] JAVA-1989: Add BatchStatement.newInstance(BatchType, Iterable<BatchableStatement>)
- [improvement] JAVA-1988: Remove pre-fetching from ResultSet API
- [bug] JAVA-1948: Close session properly when LBP fails to initialize
- [improvement] JAVA-1949: Improve error message when contact points are wrong
- [improvement] JAVA-1956: Add statementsCount accessor to BatchStatementBuilder
- [bug] JAVA-1946: Ignore protocol version in equals comparison for UdtValue/TupleValue
- [new feature] JAVA-1932: Send Driver Name and Version in Startup message
- [new feature] JAVA-1917: Add ability to set node on statement
- [improvement] JAVA-1916: Base TimestampCodec.parse on java.util.Date.
- [improvement] JAVA-1940: Clean up test resources when CCM integration tests finish
- [bug] JAVA-1938: Make CassandraSchemaQueries classes public
- [improvement] JAVA-1925: Rename context getters
- [improvement] JAVA-1544: Check API compatibility with Revapi
- [new feature] JAVA-1900: Add support for virtual tables

### 4.0.0-beta1

- [new feature] JAVA-1869: Add DefaultDriverConfigLoaderBuilder
- [improvement] JAVA-1913: Expose additional counters on Node
- [improvement] JAVA-1880: Rename "config profile" to "execution profile"
- [improvement] JAVA-1889: Upgrade dependencies to the latest minor versions
- [improvement] JAVA-1819: Propagate more attributes to bound statements
- [improvement] JAVA-1897: Improve extensibility of schema metadata classes
- [improvement] JAVA-1437: Enable SSL hostname validation by default
- [improvement] JAVA-1879: Duplicate basic.request options as Request/Statement attributes
- [improvement] JAVA-1870: Use sensible defaults in RequestLogger if config options are missing
- [improvement] JAVA-1877: Use a separate reconnection schedule for the control connection
- [improvement] JAVA-1763: Generate a binary tarball as part of the build process
- [improvement] JAVA-1884: Add additional methods from TypeToken to GenericType
- [improvement] JAVA-1883: Use custom queue implementation for LBP's query plan
- [improvement] JAVA-1890: Add more configuration options to DefaultSslEngineFactory
- [bug] JAVA-1895: Rename PreparedStatement.getPrimaryKeyIndices to getPartitionKeyIndices
- [bug] JAVA-1891: Allow null items when setting values in bulk
- [improvement] JAVA-1767: Improve message when column not in result set
- [improvement] JAVA-1624: Expose ExecutionInfo on exceptions where applicable
- [improvement] JAVA-1766: Revisit nullability
- [new feature] JAVA-1860: Allow reconnection at startup if no contact point is available
- [improvement] JAVA-1866: Make all public policies implement AutoCloseable
- [new feature] JAVA-1762: Build alternate core artifact with Netty shaded
- [new feature] JAVA-1761: Add OSGi descriptors
- [bug] JAVA-1560: Correctly propagate policy initialization errors
- [improvement] JAVA-1865: Add RelationMetadata.getPrimaryKey()
- [improvement] JAVA-1862: Add ConsistencyLevel.isDcLocal and isSerial
- [improvement] JAVA-1858: Implement Serializable in implementations, not interfaces
- [improvement] JAVA-1830: Surface response frame size in ExecutionInfo
- [improvement] JAVA-1853: Add newValue(Object...) to TupleType and UserDefinedType
- [improvement] JAVA-1815: Reorganize configuration into basic/advanced categories
- [improvement] JAVA-1848: Add logs to DefaultRetryPolicy
- [new feature] JAVA-1832: Add Ec2MultiRegionAddressTranslator
- [improvement] JAVA-1825: Add remaining Typesafe config primitive types to DriverConfigProfile
- [new feature] JAVA-1846: Add ConstantReconnectionPolicy
- [improvement] JAVA-1824: Make policies overridable in profiles
- [bug] JAVA-1569: Allow null to be used in positional and named values in statements
- [new feature] JAVA-1592: Expose request's total Frame size through API
- [new feature] JAVA-1829: Add metrics for bytes-sent and bytes-received 
- [improvement] JAVA-1755: Normalize usage of DEBUG/TRACE log levels
- [improvement] JAVA-1803: Log driver version on first use
- [improvement] JAVA-1792: Add AuthProvider callback to handle missing challenge from server
- [improvement] JAVA-1775: Assume default packages for built-in policies
- [improvement] JAVA-1774: Standardize policy locations
- [improvement] JAVA-1798: Allow passing the default LBP filter as a session builder argument
- [new feature] JAVA-1523: Add query logger
- [improvement] JAVA-1801: Revisit NodeStateListener and SchemaChangeListener APIs
- [improvement] JAVA-1759: Revisit metrics API
- [improvement] JAVA-1776: Use concurrency annotations
- [improvement] JAVA-1799: Use CqlIdentifier for simple statement named values
- [new feature] JAVA-1515: Add query builder
- [improvement] JAVA-1773: Make DriverConfigProfile enumerable
- [improvement] JAVA-1787: Use standalone shaded Guava artifact
- [improvement] JAVA-1769: Allocate exact buffer size for outgoing requests
- [documentation] JAVA-1780: Add manual section about case sensitivity
- [new feature] JAVA-1536: Add request throttling
- [improvement] JAVA-1772: Revisit multi-response callbacks
- [new feature] JAVA-1537: Add remaining socket options
- [bug] JAVA-1756: Propagate custom payload when preparing a statement
- [improvement] JAVA-1847: Add per-node request tracking

### 4.0.0-alpha3

- [new feature] JAVA-1518: Expose metrics
- [improvement] JAVA-1739: Add host_id and schema_version to node metadata
- [improvement] JAVA-1738: Convert enums to allow extensibility
- [bug] JAVA-1727: Override DefaultUdtValue.equals
- [bug] JAVA-1729: Override DefaultTupleValue.equals
- [improvement] JAVA-1720: Merge Cluster and Session into a single interface
- [improvement] JAVA-1713: Use less nodes in DefaultLoadBalancingPolicyIT
- [improvement] JAVA-1707: Add test infrastructure for running DSE clusters with CCM
- [bug] JAVA-1715: Propagate unchecked exceptions to CompletableFuture in SyncAuthenticator methods
- [improvement] JAVA-1714: Make replication strategies pluggable
- [new feature] JAVA-1647: Handle metadata_changed flag in protocol v5
- [new feature] JAVA-1633: Handle per-request keyspace in protocol v5
- [improvement] JAVA-1678: Warn if auth is configured on the client but not the server
- [improvement] JAVA-1673: Remove schema agreement check when repreparing on up
- [new feature] JAVA-1526: Provide a single load balancing policy implementation
- [improvement] JAVA-1680: Improve error message on batch log write timeout
- [improvement] JAVA-1675: Remove dates from copyright headers
- [improvement] JAVA-1645: Don't log stack traces at WARN level
- [new feature] JAVA-1524: Add query trace API
- [improvement] JAVA-1646: Provide a more readable error when connecting to Cassandra 2.0 or lower
- [improvement] JAVA-1662: Raise default request timeout
- [improvement] JAVA-1566: Enforce API rules automatically
- [bug] JAVA-1584: Validate that no bound values are unset in protocol v3

### 4.0.0-alpha2

- [new feature] JAVA-1525: Handle token metadata
- [new feature] JAVA-1638: Check schema agreement
- [new feature] JAVA-1494: Implement Snappy and LZ4 compression
- [new feature] JAVA-1514: Port Uuids utility class
- [new feature] JAVA-1520: Add node state listeners
- [new feature] JAVA-1493: Handle schema metadata
- [improvement] JAVA-1605: Refactor request execution model
- [improvement] JAVA-1597: Fix raw usages of Statement
- [improvement] JAVA-1542: Enable JaCoCo code coverage
- [improvement] JAVA-1295: Auto-detect best protocol version in mixed cluster
- [bug] JAVA-1565: Mark node down when it loses its last connection and was already reconnecting
- [bug] JAVA-1594: Don't create pool if node comes back up but is ignored
- [bug] JAVA-1593: Reconnect control connection if current node is removed, forced down or ignored
- [bug] JAVA-1595: Don't use system.local.rpc_address when refreshing node list
- [bug] JAVA-1568: Handle Reconnection#reconnectNow/stop while the current attempt is still in 
  progress
- [improvement] JAVA-1585: Add GenericType#where
- [improvement] JAVA-1590: Properly skip deployment of integration-tests module
- [improvement] JAVA-1576: Expose AsyncResultSet's iterator through a currentPage() method
- [improvement] JAVA-1591: Add programmatic way to get driver version

### 4.0.0-alpha1

- [improvement] JAVA-1586: Throw underlying exception when codec not found in cache
- [bug] JAVA-1583: Handle write failure in ChannelHandlerRequest
- [improvement] JAVA-1541: Reorganize configuration
- [improvement] JAVA-1577: Set default consistency level to LOCAL_ONE
- [bug] JAVA-1548: Retry idempotent statements on READ_TIMEOUT and UNAVAILABLE
- [bug] JAVA-1562: Fix various issues around heart beats
- [improvement] JAVA-1546: Make all statement implementations immutable
- [bug] JAVA-1554: Include VIEW and CDC in WriteType
- [improvement] JAVA-1498: Add a cache above Typesafe config
- [bug] JAVA-1547: Abort pending requests when connection dropped
- [new feature] JAVA-1497: Port timestamp generators from 3.x
- [improvement] JAVA-1539: Configure for deployment to Maven central
- [new feature] JAVA-1519: Close channel if number of orphan stream ids exceeds a configurable 
  threshold
- [new feature] JAVA-1529: Make configuration reloadable
- [new feature] JAVA-1502: Reprepare statements on newly added/up nodes
- [new feature] JAVA-1530: Add ResultSet.wasApplied
- [improvement] JAVA-1531: Merge CqlSession and Session
- [new feature] JAVA-1513: Handle batch statements
- [improvement] JAVA-1496: Improve log messages
- [new feature] JAVA-1501: Reprepare on the fly when we get an UNPREPARED response
- [bug] JAVA-1499: Wait for load balancing policy at cluster initialization
- [new feature] JAVA-1495: Add prepared statements

### 3.10.2

- [bug] JAVA-2860: Avoid NPE if channel initialization crashes.

### 3.10.1

- [bug] JAVA-2857: Fix NPE when built statements without parameters are logged at TRACE level.
- [bug] JAVA-2843: Successfully parse DSE table schema in OSS driver.

### 3.10.0

- [improvement] JAVA-2676: Don't reschedule flusher after empty runs
- [new feature] JAVA-2772: Support new protocol v5 message format

### 3.9.0

- [bug] JAVA-2627: Avoid logging error message including stack trace in request handler.
- [new feature] JAVA-2706: Add now_in_seconds to protocol v5 query messages.
- [improvement] JAVA-2730: Add support for Cassandra® 4.0 table options
- [improvement] JAVA-2702: Transient Replication Support for Cassandra® 4.0

### 3.8.0

- [new feature] JAVA-2356: Support for DataStax Cloud API.
- [improvement] JAVA-2483: Allow to provide secure bundle via URL.
- [improvement] JAVA-2499: Allow to read the secure bundle from an InputStream.
- [improvement] JAVA-2457: Detect CaaS and change default consistency.
- [improvement] JAVA-2485: Add errors for Cloud misconfiguration.
- [documentation] JAVA-2504: Migrate Cloud "getting started" page to driver manual.
- [improvement] JAVA-2516: Enable hostname validation with Cloud
- [bug] JAVA-2515: NEW_NODE and REMOVED_NODE events should trigger ADDED and REMOVED.


### 3.7.2

- [bug] JAVA-2249: Stop stripping trailing zeros in ByteOrderedTokens.
- [bug] JAVA-1492: Don't immediately reuse busy connections for another request.
- [bug] JAVA-2198: Handle UDTs with names that clash with collection types.
- [bug] JAVA-2204: Avoid memory leak when client holds onto a stale TableMetadata instance.


### 3.7.1

- [bug] JAVA-2174: Metadata.needsQuote should accept empty strings.
- [bug] JAVA-2193: Fix flaky tests in WarningsTest.


### 3.7.0

- [improvement] JAVA-2025: Include exception message in Abstract\*Codec.accepts(null).
- [improvement] JAVA-1980: Use covariant return types in RemoteEndpointAwareJdkSSLOptions.Builder methods.
- [documentation] JAVA-2062: Document frozen collection preference with Mapper.
- [bug] JAVA-2071: Fix NPE in ArrayBackedRow.toString().
- [bug] JAVA-2070: Call onRemove instead of onDown when rack and/or DC information changes for a host.
- [improvement] JAVA-1256: Log parameters of BuiltStatement in QueryLogger.
- [documentation] JAVA-2074: Document preference for LZ4 over Snappy.
- [bug] JAVA-1612: Include netty-common jar in binary tarball.
- [improvement] JAVA-2003: Simplify CBUtil internal API to improve performance.
- [improvement] JAVA-2002: Reimplement TypeCodec.accepts to improve performance.
- [documentation] JAVA-2041: Deprecate cross-DC failover in DCAwareRoundRobinPolicy.
- [documentation] JAVA-1159: Document workaround for using tuple with udt field in Mapper.
- [documentation] JAVA-1964: Complete remaining "Coming Soon" sections in docs.
- [improvement] JAVA-1950: Log server side warnings returned from a query.
- [improvement] JAVA-2123: Allow to use QueryBuilder for building queries against Materialized Views.
- [bug] JAVA-2082: Avoid race condition during cluster close and schema refresh.


### 3.6.0

- [improvement] JAVA-1394: Add request-queue-depth metric.
- [improvement] JAVA-1857: Add Statement.setHost.
- [bug] JAVA-1920: Use nanosecond precision in LocalTimeCodec#format().
- [bug] JAVA-1794: Driver tries to create a connection array of size -1.
- [new feature] JAVA-1899: Support virtual tables.
- [bug] JAVA-1908: TableMetadata.asCQLQuery does not add table option 'memtable_flush_period_in_ms' in the generated query.
- [bug] JAVA-1924: StatementWrapper setters should return the wrapping statement.
- [new feature] JAVA-1532: Add Codec support for Java 8's LocalDateTime and ZoneId.
- [improvement] JAVA-1786: Use Google code formatter.
- [bug] JAVA-1871: Change LOCAL\_SERIAL.isDCLocal() to return true.
- [documentation] JAVA-1902: Clarify unavailable & request error in DefaultRetryPolicy javadoc.
- [new feature] JAVA-1903: Add WhiteListPolicy.ofHosts.
- [bug] JAVA-1928: Fix GuavaCompatibility for Guava 26.
- [bug] JAVA-1935: Add null check in QueryConsistencyException.getHost.
- [improvement] JAVA-1771: Send driver name and version in STARTUP message.
- [improvement] JAVA-1388: Add dynamic port discovery for system.peers\_v2.
- [documentation] JAVA-1810: Note which setters are not propagated to PreparedStatement.
- [bug] JAVA-1944: Surface Read and WriteFailureException to RetryPolicy.
- [bug] JAVA-1211: Fix NPE in cluster close when cluster init fails.
- [bug] JAVA-1220: Fail fast on cluster init if previous init failed.
- [bug] JAVA-1929: Preempt session execute queries if session was closed.

Merged from 3.5.x:

- [bug] JAVA-1872: Retain table's views when processing table update.


### 3.5.0

- [improvement] JAVA-1448: TokenAwarePolicy should respect child policy ordering.
- [bug] JAVA-1751: Include defaultTimestamp length in encodedSize for protocol version >= 3.
- [bug] JAVA-1770: Fix message size when using Custom Payload.
- [documentation] JAVA-1760: Add metrics documentation.
- [improvement] JAVA-1765: Update dependencies to latest patch versions.
- [improvement] JAVA-1752: Deprecate DowngradingConsistencyRetryPolicy.
- [improvement] JAVA-1735: Log driver version on first use.
- [documentation] JAVA-1380: Add FAQ entry for errors arising from incompatibilities.
- [improvement] JAVA-1748: Support IS NOT NULL and != in query builder.
- [documentation] JAVA-1740: Mention C*2.2/3.0 incompatibilities in paging state manual.
- [improvement] JAVA-1725: Add a getNodeCount method to CCMAccess for easier automation.
- [new feature] JAVA-708: Add means to measure request sizes.
- [documentation] JAVA-1788: Add example for enabling host name verification to SSL docs.
- [improvement] JAVA-1791: Revert "JAVA-1677: Warn if auth is configured on the client but not the server."
- [bug] JAVA-1789: Account for flags in Prepare encodedSize.
- [bug] JAVA-1797: Use jnr-ffi version required by jnr-posix.


### 3.4.0

- [improvement] JAVA-1671: Remove unnecessary test on prepared statement metadata.
- [bug] JAVA-1694: Upgrade to jackson-databind 2.7.9.2 to address CVE-2015-15095.
- [documentation] JAVA-1685: Clarify recommendation on preparing SELECT *.
- [improvement] JAVA-1679: Improve error message on batch log write timeout.
- [improvement] JAVA-1672: Remove schema agreement check when repreparing on up.
- [improvement] JAVA-1677: Warn if auth is configured on the client but not the server.
- [new feature] JAVA-1651: Add NO_COMPACT startup option.
- [improvement] JAVA-1683: Add metrics to track writes to nodes.
- [new feature] JAVA-1229: Allow specifying the keyspace for individual queries.
- [improvement] JAVA-1682: Provide a way to record latencies for cancelled speculative executions.
- [improvement] JAVA-1717: Add metrics to latency-aware policy.
- [improvement] JAVA-1675: Remove dates from copyright headers.

Merged from 3.3.x:

- [bug] JAVA-1555: Include VIEW and CDC in WriteType.
- [bug] JAVA-1599: exportAsString improvements (sort, format, clustering order)
- [improvement] JAVA-1587: Deterministic ordering of columns used in Mapper#saveQuery
- [improvement] JAVA-1500: Add a metric to report number of in-flight requests.
- [bug] JAVA-1438: QueryBuilder check for empty orderings.
- [improvement] JAVA-1490: Allow zero delay for speculative executions.
- [documentation] JAVA-1607: Add FAQ entry for netty-transport-native-epoll.
- [bug] JAVA-1630: Fix Metadata.addIfAbsent.
- [improvement] JAVA-1619: Update QueryBuilder methods to support Iterable input.
- [improvement] JAVA-1527: Expose host_id and schema_version on Host metadata.
- [new feature] JAVA-1377: Add support for TWCS in SchemaBuilder.
- [improvement] JAVA-1631: Publish a sources jar for driver-core-tests.
- [improvement] JAVA-1632: Add a withIpPrefix(String) method to CCMBridge.Builder.
- [bug] JAVA-1639: VersionNumber does not fullfill equals/hashcode contract.
- [bug] JAVA-1613: Fix broken shaded Netty detection in NettyUtil.
- [bug] JAVA-1666: Fix keyspace export when a UDT has case-sensitive field names.
- [improvement] JAVA-1196: Include hash of result set metadata in prepared statement id.
- [improvement] JAVA-1670: Support user-provided JMX ports for CCMBridge.
- [improvement] JAVA-1661: Avoid String.toLowerCase if possible in Metadata.
- [improvement] JAVA-1659: Expose low-level flusher tuning options.
- [improvement] JAVA-1660: Support netty-transport-native-epoll in OSGi container.


### 3.3.2

- [bug] JAVA-1666: Fix keyspace export when a UDT has case-sensitive field names.
- [improvement] JAVA-1196: Include hash of result set metadata in prepared statement id.
- [improvement] JAVA-1670: Support user-provided JMX ports for CCMBridge.
- [improvement] JAVA-1661: Avoid String.toLowerCase if possible in Metadata.
- [improvement] JAVA-1659: Expose low-level flusher tuning options.
- [improvement] JAVA-1660: Support netty-transport-native-epoll in OSGi container.


### 3.3.1

- [bug] JAVA-1555: Include VIEW and CDC in WriteType.
- [bug] JAVA-1599: exportAsString improvements (sort, format, clustering order)
- [improvement] JAVA-1587: Deterministic ordering of columns used in Mapper#saveQuery
- [improvement] JAVA-1500: Add a metric to report number of in-flight requests.
- [bug] JAVA-1438: QueryBuilder check for empty orderings.
- [improvement] JAVA-1490: Allow zero delay for speculative executions.
- [documentation] JAVA-1607: Add FAQ entry for netty-transport-native-epoll.
- [bug] JAVA-1630: Fix Metadata.addIfAbsent.
- [improvement] JAVA-1619: Update QueryBuilder methods to support Iterable input.
- [improvement] JAVA-1527: Expose host_id and schema_version on Host metadata.
- [new feature] JAVA-1377: Add support for TWCS in SchemaBuilder.
- [improvement] JAVA-1631: Publish a sources jar for driver-core-tests.
- [improvement] JAVA-1632: Add a withIpPrefix(String) method to CCMBridge.Builder.
- [bug] JAVA-1639: VersionNumber does not fullfill equals/hashcode contract.
- [bug] JAVA-1613: Fix broken shaded Netty detection in NettyUtil.


### 3.3.0

- [bug] JAVA-1469: Update LoggingRetryPolicy to deal with SLF4J-353.
- [improvement] JAVA-1203: Upgrade Metrics to allow usage in OSGi.
- [bug] JAVA-1407: KeyspaceMetadata exportAsString should export user types in topological sort order.
- [bug] JAVA-1455: Mapper support using unset for null values.
- [bug] JAVA-1464: Allow custom codecs with non public constructors in @Param.
- [bug] JAVA-1470: Querying multiple pages overrides WrappedStatement.
- [improvement] JAVA-1428: Upgrade logback and jackson dependencies.
- [documentation] JAVA-1463: Revisit speculative execution docs.
- [documentation] JAVA-1466: Revisit timestamp docs.
- [documentation] JAVA-1445: Clarify how nodes are penalized in LatencyAwarePolicy docs.
- [improvement] JAVA-1446: Support 'DEFAULT UNSET' in Query Builder JSON Insert.
- [improvement] JAVA-1443: Add groupBy method to Select statement.
- [improvement] JAVA-1458: Check thread in mapper sync methods.
- [improvement] JAVA-1488: Upgrade Netty to 4.0.47.Final.
- [improvement] JAVA-1460: Add speculative execution number to ExecutionInfo
- [improvement] JAVA-1431: Improve error handling during pool initialization.


### 3.2.0

- [new feature] JAVA-1347: Add support for duration type.
- [new feature] JAVA-1248: Implement "beta" flag for native protocol v5.
- [new feature] JAVA-1362: Send query options flags as [int] for Protocol V5+.
- [new feature] JAVA-1364: Enable creation of SSLHandler with remote address information.
- [improvement] JAVA-1367: Make protocol negotiation more resilient.
- [bug] JAVA-1397: Handle duration as native datatype in protocol v5+.
- [improvement] JAVA-1308: CodecRegistry performance improvements.
- [improvement] JAVA-1287: Add CDC to TableOptionsMetadata and Schema Builder.
- [improvement] JAVA-1392: Reduce lock contention in RPTokenFactory.
- [improvement] JAVA-1328: Provide compatibility with Guava 20.
- [improvement] JAVA-1247: Disable idempotence warnings.
- [improvement] JAVA-1286: Support setting and retrieving udt fields in QueryBuilder.
- [bug] JAVA-1415: Correctly report if a UDT column is frozen.
- [bug] JAVA-1418: Make Guava version detection more reliable.
- [new feature] JAVA-1174: Add ifNotExists option to mapper.
- [improvement] JAVA-1414: Optimize Metadata.escapeId and Metadata.handleId.
- [improvement] JAVA-1310: Make mapper's ignored properties configurable.
- [improvement] JAVA-1316: Add strategy for resolving properties into CQL names.
- [bug] JAVA-1424: Handle new WRITE_FAILURE and READ_FAILURE format in v5 protocol.

Merged from 3.1.x branch:

- [bug] JAVA-1371: Reintroduce connection pool timeout.
- [bug] JAVA-1313: Copy SerialConsistencyLevel to PreparedStatement.
- [documentation] JAVA-1334: Clarify documentation of method `addContactPoints`.
- [improvement] JAVA-1357: Document that getReplicas only returns replicas of the last token in range.
- [bug] JAVA-1404: Fix min token handling in TokenRange.contains.
- [bug] JAVA-1429: Prevent heartbeats until connection is fully initialized.


### 3.1.4

Merged from 3.0.x branch:

- [bug] JAVA-1371: Reintroduce connection pool timeout.
- [bug] JAVA-1313: Copy SerialConsistencyLevel to PreparedStatement.
- [documentation] JAVA-1334: Clarify documentation of method `addContactPoints`.
- [improvement] JAVA-1357: Document that getReplicas only returns replicas of the last token in range.


### 3.1.3

Merged from 3.0.x branch:

- [bug] JAVA-1330: Add un/register for SchemaChangeListener in DelegatingCluster
- [bug] JAVA-1351: Include Custom Payload in Request.copy.
- [bug] JAVA-1346: Reset heartbeat only on client reads (not writes).
- [improvement] JAVA-866: Support tuple notation in QueryBuilder.eq/in.


### 3.1.2

- [bug] JAVA-1321: Wrong OSGi dependency version for Guava.

Merged from 3.0.x branch:

- [bug] JAVA-1312: QueryBuilder modifies selected columns when manually selected.
- [improvement] JAVA-1303: Add missing BoundStatement.setRoutingKey(ByteBuffer...)
- [improvement] JAVA-262: Make internal executors customizable


### 3.1.1

- [bug] JAVA-1284: ClockFactory should check system property before attempting to load Native class.
- [bug] JAVA-1255: Allow nested UDTs to be used in Mapper.
- [bug] JAVA-1279: Mapper should exclude Groovy's "metaClass" property when looking for mapped properties

Merged from 3.0.x branch:

- [improvement] JAVA-1246: Driver swallows the real exception in a few cases
- [improvement] JAVA-1261: Throw error when attempting to page in I/O thread.
- [bug] JAVA-1258: Regression: Mapper cannot map a materialized view after JAVA-1126.
- [bug] JAVA-1101: Batch and BatchStatement should consider inner statements to determine query idempotence
- [improvement] JAVA-1262: Use ParseUtils for quoting & unquoting.
- [improvement] JAVA-1275: Use Netty's default thread factory
- [bug] JAVA-1285: QueryBuilder routing key auto-discovery should handle case-sensitive column names.
- [bug] JAVA-1283: Don't cache failed query preparations in the mapper.
- [improvement] JAVA-1277: Expose AbstractSession.checkNotInEventLoop.
- [bug] JAVA-1272: BuiltStatement not able to print its query string if it contains mapped UDTs.
- [bug] JAVA-1292: 'Adjusted frame length' error breaks driver's ability to read data.
- [improvement] JAVA-1293: Make DecoderForStreamIdSize.MAX_FRAME_LENGTH configurable.
- [improvement] JAVA-1053: Add a metric for authentication errors
- [improvement] JAVA-1263: Eliminate unnecessary memory copies in FrameCompressor implementations.
- [improvement] JAVA-893: Make connection pool non-blocking


### 3.1.0

- [new feature] JAVA-1153: Add PER PARTITION LIMIT to Select QueryBuilder.
- [improvement] JAVA-743: Add JSON support to QueryBuilder.
- [improvement] JAVA-1233: Update HdrHistogram to 2.1.9.
- [improvement] JAVA-1233: Update Snappy to 1.1.2.6.
- [bug] JAVA-1161: Preserve full time zone info in ZonedDateTimeCodec and DateTimeCodec.
- [new feature] JAVA-1157: Allow asynchronous paging of Mapper Result.
- [improvement] JAVA-1212: Don't retry non-idempotent statements by default.
- [improvement] JAVA-1192: Make EventDebouncer settings updatable at runtime.
- [new feature] JAVA-541: Add polymorphism support to object mapper.
- [new feature] JAVA-636: Allow @Column annotations on getters/setters as well as fields.
- [new feature] JAVA-984: Allow non-void setters in object mapping.
- [new feature] JAVA-1055: Add ErrorAware load balancing policy.

Merged from 3.0.x branch:

- [bug] JAVA-1179: Request objects should be copied when executed.
- [improvement] JAVA-1182: Throw error when synchronous call made on I/O thread.
- [bug] JAVA-1184: Unwrap StatementWrappers when extracting column definitions.
- [bug] JAVA-1132: Executing bound statement with no variables results in exception with protocol v1.
- [improvement] JAVA-1040: SimpleStatement parameters support in QueryLogger.
- [improvement] JAVA-1151: Fail fast if HdrHistogram is not in the classpath.
- [improvement] JAVA-1154: Allow individual Statement to cancel the read timeout.
- [bug] JAVA-1074: Fix documentation around default timestamp generator.
- [improvement] JAVA-1109: Document SSLOptions changes in upgrade guide.
- [improvement] JAVA-1065: Add method to create token from partition key values.
- [improvement] JAVA-1136: Enable JDK signature check in module driver-extras.
- [improvement] JAVA-866: Support tuple notation in QueryBuilder.eq/in.
- [bug] JAVA-1140: Use same connection to check for schema agreement after a DDL query.
- [improvement] JAVA-1113: Support Cassandra 3.4 LIKE operator in QueryBuilder.
- [improvement] JAVA-1086: Support Cassandra 3.2 CAST function in QueryBuilder.
- [bug] JAVA-1095: Check protocol version for custom payload before sending the query.
- [improvement] JAVA-1133: Add OSGi headers to cassandra-driver-extras.
- [bug] JAVA-1137: Incorrect string returned by DataType.asFunctionParameterString() for collections and tuples.
- [bug] JAVA-1046: (Dynamic)CompositeTypes need to be parsed as string literal, not blob.
- [improvement] JAVA-1164: Clarify documentation on Host.listenAddress and broadcastAddress.
- [improvement] JAVA-1171: Add Host method to determine if DSE Graph is enabled.
- [improvement] JAVA-1069: Bootstrap driver-examples module.
- [documentation] JAVA-1150: Add example and FAQ entry about ByteBuffer/BLOB.
- [improvement] JAVA-1011: Expose PoolingOptions default values.
- [improvement] JAVA-630: Don't process DOWN events for nodes that have active connections.
- [improvement] JAVA-851: Improve UUIDs javadoc with regard to user-provided timestamps.
- [improvement] JAVA-979: Update javadoc for RegularStatement toString() and getQueryString() to indicate that consistency level and other parameters are not maintained in the query string.
- [bug] JAVA-1068: Unwrap StatementWrappers when hashing the paging state.
- [improvement] JAVA-1021: Improve error message when connect() is called with an invalid keyspace name.
- [improvement] JAVA-879: Mapper.map() accepts mapper-generated and user queries.
- [bug] JAVA-1100: Exception when connecting with shaded java driver in OSGI
- [bug] JAVA-1064: getTable create statement doesn't properly handle quotes in primary key.
- [bug] JAVA-1089: Set LWT made from BuiltStatements to non-idempotent.
- [improvement] JAVA-923: Position idempotent flag on object mapper queries.
- [bug] JAVA-1070: The Mapper should not prepare queries synchronously.
- [new feature] JAVA-982: Introduce new method ConsistencyLevel.isSerial().
- [bug] JAVA-764: Retry with the normal consistency level (not the serial one) when a write times out on the Paxos phase.
- [improvement] JAVA-852: Ignore peers with null entries during discovery.
- [bug] JAVA-1005: DowngradingConsistencyRetryPolicy does not work with EACH_QUORUM when 1 DC is down.
- [bug] JAVA-1002: Avoid deadlock when re-preparing a statement on other hosts.
- [bug] JAVA-1072: Ensure defunct connections are properly evicted from the pool.
- [bug] JAVA-1152: Fix NPE at ControlConnection.refreshNodeListAndTokenMap().

Merged from 2.1 branch:

- [improvement] JAVA-1038: Fetch node info by rpc_address if its broadcast_address is not in system.peers.
- [improvement] JAVA-888: Add cluster-wide percentile tracker.
- [improvement] JAVA-963: Automatically register PercentileTracker from components that use it.
- [new feature] JAVA-1019: SchemaBuilder support for CREATE/ALTER/DROP KEYSPACE.
- [bug] JAVA-727: Allow monotonic timestamp generators to drift in the future + use microsecond precision when possible.
- [improvement] JAVA-444: Add Java process information to UUIDs.makeNode() hash.


### 3.0.7

- [bug] JAVA-1371: Reintroduce connection pool timeout.
- [bug] JAVA-1313: Copy SerialConsistencyLevel to PreparedStatement.
- [documentation] JAVA-1334: Clarify documentation of method `addContactPoints`.
- [improvement] JAVA-1357: Document that getReplicas only returns replicas of the last token in range.


### 3.0.6

- [bug] JAVA-1330: Add un/register for SchemaChangeListener in DelegatingCluster
- [bug] JAVA-1351: Include Custom Payload in Request.copy.
- [bug] JAVA-1346: Reset heartbeat only on client reads (not writes).
- [improvement] JAVA-866: Support tuple notation in QueryBuilder.eq/in.


### 3.0.5

- [bug] JAVA-1312: QueryBuilder modifies selected columns when manually selected.
- [improvement] JAVA-1303: Add missing BoundStatement.setRoutingKey(ByteBuffer...)
- [improvement] JAVA-262: Make internal executors customizable
- [bug] JAVA-1320: prevent unnecessary task creation on empty pool


### 3.0.4

- [improvement] JAVA-1246: Driver swallows the real exception in a few cases
- [improvement] JAVA-1261: Throw error when attempting to page in I/O thread.
- [bug] JAVA-1258: Regression: Mapper cannot map a materialized view after JAVA-1126.
- [bug] JAVA-1101: Batch and BatchStatement should consider inner statements to determine query idempotence
- [improvement] JAVA-1262: Use ParseUtils for quoting & unquoting.
- [improvement] JAVA-1275: Use Netty's default thread factory
- [bug] JAVA-1285: QueryBuilder routing key auto-discovery should handle case-sensitive column names.
- [bug] JAVA-1283: Don't cache failed query preparations in the mapper.
- [improvement] JAVA-1277: Expose AbstractSession.checkNotInEventLoop.
- [bug] JAVA-1272: BuiltStatement not able to print its query string if it contains mapped UDTs.
- [bug] JAVA-1292: 'Adjusted frame length' error breaks driver's ability to read data.
- [improvement] JAVA-1293: Make DecoderForStreamIdSize.MAX_FRAME_LENGTH configurable.
- [improvement] JAVA-1053: Add a metric for authentication errors
- [improvement] JAVA-1263: Eliminate unnecessary memory copies in FrameCompressor implementations.
- [improvement] JAVA-893: Make connection pool non-blocking


### 3.0.3

- [improvement] JAVA-1147: Upgrade Netty to 4.0.37.
- [bug] JAVA-1213: Allow updates and inserts to BLOB column using read-only ByteBuffer.
- [bug] JAVA-1209: ProtocolOptions.getProtocolVersion() should return null instead of throwing NPE if Cluster has not
        been init'd.
- [improvement] JAVA-1204: Update documentation to indicate tcnative version requirement.
- [bug] JAVA-1186: Fix duplicated hosts in DCAwarePolicy warn message.
- [bug] JAVA-1187: Fix warning message when local CL used with RoundRobinPolicy.
- [improvement] JAVA-1175: Warn if DCAwarePolicy configuration is inconsistent.
- [bug] JAVA-1139: ConnectionException.getMessage() throws NPE if address is null.
- [bug] JAVA-1202: Handle null rpc_address when checking schema agreement.
- [improvement] JAVA-1198: Document that BoundStatement is not thread-safe.
- [improvement] JAVA-1200: Upgrade LZ4 to 1.3.0.
- [bug] JAVA-1232: Fix NPE in IdempotenceAwareRetryPolicy.isIdempotent.
- [improvement] JAVA-1227: Document "SELECT *" issue with prepared statement.
- [bug] JAVA-1160: Fix NPE in VersionNumber.getPreReleaseLabels().
- [improvement] JAVA-1126: Handle schema changes in Mapper.
- [bug] JAVA-1193: Refresh token and replica metadata synchronously when schema is altered.
- [bug] JAVA-1120: Skip schema refresh debouncer when checking for agreement as a result of schema change made by client.
- [improvement] JAVA-1242: Fix driver-core dependency in driver-stress
- [improvement] JAVA-1235: Move the query to the end of "re-preparing .." log message as a key value.


### 3.0.2

Merged from 2.1 branch:

- [bug] JAVA-1179: Request objects should be copied when executed.
- [improvement] JAVA-1182: Throw error when synchronous call made on I/O thread.
- [bug] JAVA-1184: Unwrap StatementWrappers when extracting column definitions.


### 3.0.1

- [bug] JAVA-1132: Executing bound statement with no variables results in exception with protocol v1.
- [improvement] JAVA-1040: SimpleStatement parameters support in QueryLogger.
- [improvement] JAVA-1151: Fail fast if HdrHistogram is not in the classpath.
- [improvement] JAVA-1154: Allow individual Statement to cancel the read timeout.
- [bug] JAVA-1074: Fix documentation around default timestamp generator.
- [improvement] JAVA-1109: Document SSLOptions changes in upgrade guide.
- [improvement] JAVA-1065: Add method to create token from partition key values.
- [improvement] JAVA-1136: Enable JDK signature check in module driver-extras.
- [improvement] JAVA-866: Support tuple notation in QueryBuilder.eq/in.
- [bug] JAVA-1140: Use same connection to check for schema agreement after a DDL query.
- [improvement] JAVA-1113: Support Cassandra 3.4 LIKE operator in QueryBuilder.
- [improvement] JAVA-1086: Support Cassandra 3.2 CAST function in QueryBuilder.
- [bug] JAVA-1095: Check protocol version for custom payload before sending the query.
- [improvement] JAVA-1133: Add OSGi headers to cassandra-driver-extras.
- [bug] JAVA-1137: Incorrect string returned by DataType.asFunctionParameterString() for collections and tuples.
- [bug] JAVA-1046: (Dynamic)CompositeTypes need to be parsed as string literal, not blob.
- [improvement] JAVA-1164: Clarify documentation on Host.listenAddress and broadcastAddress.
- [improvement] JAVA-1171: Add Host method to determine if DSE Graph is enabled.
- [improvement] JAVA-1069: Bootstrap driver-examples module.
- [documentation] JAVA-1150: Add example and FAQ entry about ByteBuffer/BLOB.

Merged from 2.1 branch:

- [improvement] JAVA-1011: Expose PoolingOptions default values.
- [improvement] JAVA-630: Don't process DOWN events for nodes that have active connections.
- [improvement] JAVA-851: Improve UUIDs javadoc with regard to user-provided timestamps.
- [improvement] JAVA-979: Update javadoc for RegularStatement toString() and getQueryString() to indicate that consistency level and other parameters are not maintained in the query string.
- [bug] JAVA-1068: Unwrap StatementWrappers when hashing the paging state.
- [improvement] JAVA-1021: Improve error message when connect() is called with an invalid keyspace name.
- [improvement] JAVA-879: Mapper.map() accepts mapper-generated and user queries.
- [bug] JAVA-1100: Exception when connecting with shaded java driver in OSGI
- [bug] JAVA-1064: getTable create statement doesn't properly handle quotes in primary key.
- [bug] JAVA-1089: Set LWT made from BuiltStatements to non-idempotent.
- [improvement] JAVA-923: Position idempotent flag on object mapper queries.
- [bug] JAVA-1070: The Mapper should not prepare queries synchronously.
- [new feature] JAVA-982: Introduce new method ConsistencyLevel.isSerial().
- [bug] JAVA-764: Retry with the normal consistency level (not the serial one) when a write times out on the Paxos phase.
- [improvement] JAVA-852: Ignore peers with null entries during discovery.
- [bug] JAVA-1005: DowngradingConsistencyRetryPolicy does not work with EACH_QUORUM when 1 DC is down.
- [bug] JAVA-1002: Avoid deadlock when re-preparing a statement on other hosts.
- [bug] JAVA-1072: Ensure defunct connections are properly evicted from the pool.
- [bug] JAVA-1152: Fix NPE at ControlConnection.refreshNodeListAndTokenMap().


### 3.0.0

- [bug] JAVA-1034: fix metadata parser for collections of custom types.
- [improvement] JAVA-1035: Expose host broadcast_address and listen_address if available.
- [new feature] JAVA-1037: Allow named parameters in simple statements.
- [improvement] JAVA-1033: Allow per-statement read timeout.
- [improvement] JAVA-1042: Include DSE version and workload in Host data.

Merged from 2.1 branch:

- [improvement] JAVA-1030: Log token to replica map computation times.
- [bug] JAVA-1039: Minor bugs in Event Debouncer.


### 3.0.0-rc1

- [bug] JAVA-890: fix mapper for case-sensitive UDT.


### 3.0.0-beta1

- [bug] JAVA-993: Support for "custom" types after CASSANDRA-10365.
- [bug] JAVA-999: Handle unset parameters in QueryLogger.
- [bug] JAVA-998: SchemaChangeListener not invoked for Functions or Aggregates having UDT arguments.
- [bug] JAVA-1009: use CL ONE to compute query plan when reconnecting
  control connection.
- [improvement] JAVA-1003: Change default consistency level to LOCAL_ONE (amends JAVA-926).
- [improvement] JAVA-863: Idempotence propagation in prepared statements.
- [improvement] JAVA-996: Make CodecRegistry available to ProtocolDecoder.
- [bug] JAVA-819: Driver shouldn't retry on client timeout if statement is not idempotent.
- [improvement] JAVA-1007: Make SimpleStatement and QueryBuilder "detached" again.

Merged from 2.1 branch:

- [improvement] JAVA-989: Include keyspace name when invalid replication found when generating token map.
- [improvement] JAVA-664: Reduce heap consumption for TokenMap.
- [bug] JAVA-994: Don't call on(Up|Down|Add|Remove) methods if Cluster is closed/closing.


### 3.0.0-alpha5

- [improvement] JAVA-958: Make TableOrView.Order visible.
- [improvement] JAVA-968: Update metrics to the latest version.
- [improvement] JAVA-965: Improve error handling for when a non-type 1 UUID is given to bind() on a timeuuid column.
- [improvement] JAVA-885: Pass the authenticator name from the server to the auth provider.
- [improvement] JAVA-961: Raise an exception when an older version of guava (<16.01) is found.
- [bug] JAVA-972: TypeCodec.parse() implementations should be case insensitive when checking for keyword NULL.
- [bug] JAVA-971: Make type codecs invariant.
- [bug] JAVA-986: Update documentation links to reference 3.0.
- [improvement] JAVA-841: Refactor SSLOptions API.
- [improvement] JAVA-948: Don't limit cipher suites by default.
- [improvement] JAVA-917: Document SSL configuration.
- [improvement] JAVA-936: Adapt schema metadata parsing logic to new storage format of CQL types in C* 3.0.
- [new feature] JAVA-846: Provide custom codecs library as an extra module.
- [new feature] JAVA-742: Codec Support for JSON.
- [new feature] JAVA-606: Codec support for Java 8.
- [new feature] JAVA-565: Codec support for Java arrays.
- [new feature] JAVA-605: Codec support for Java enums.
- [bug] JAVA-884: Fix UDT mapper to process fields in the correct order.

Merged from 2.1 branch:

- [bug] JAVA-854: avoid early return in Cluster.init when a node doesn't support the protocol version.
- [bug] JAVA-978: Fix quoting issue that caused Mapper.getTableMetadata() to return null.
- [improvement] JAVA-920: Downgrade "error creating pool" message to WARN.
- [bug] JAVA-954: Don't trigger reconnection before initialization complete.
- [improvement] JAVA-914: Avoid rejected tasks at shutdown.
- [improvement] JAVA-921: Add SimpleStatement.getValuesCount().
- [bug] JAVA-901: Move call to connection.release() out of cancelHandler.
- [bug] JAVA-960: Avoid race in control connection shutdown.
- [bug] JAVA-656: Fix NPE in ControlConnection.updateLocationInfo.
- [bug] JAVA-966: Count uninitialized connections in conviction policy.
- [improvement] JAVA-917: Document SSL configuration.
- [improvement] JAVA-652: Add DCAwareRoundRobinPolicy builder.
- [improvement] JAVA-808: Add generic filtering policy that can be used to exclude specific DCs.
- [bug] JAVA-988: Metadata.handleId should handle escaped double quotes.
- [bug] JAVA-983: QueryBuilder cannot handle collections containing function calls.


### 3.0.0-alpha4

- [improvement] JAVA-926: Change default consistency level to LOCAL_QUORUM.
- [bug] JAVA-942: Fix implementation of UserType.hashCode().
- [improvement] JAVA-877: Don't delay UP/ADDED notifications if protocol version = V4.
- [improvement] JAVA-938: Parse 'extensions' column in table metadata.
- [bug] JAVA-900: Fix Configuration builder to allow disabled metrics.
- [new feature] JAVA-902: Prepare API for async query trace.
- [new feature] JAVA-930: Add BoundStatement#unset.
- [bug] JAVA-946: Make table metadata options class visible.
- [bug] JAVA-939: Add crcCheckChance to TableOptionsMetadata#equals/hashCode.
- [bug] JAVA-922: Make TypeCodec return mutable collections.
- [improvement] JAVA-932: Limit visibility of codec internals.
- [improvement] JAVA-934: Warn if a custom codec collides with an existing one.
- [improvement] JAVA-940: Allow typed getters/setters to target any CQL type.
- [bug] JAVA-950: Fix Cluster.connect with a case-sensitive keyspace.
- [bug] JAVA-953: Fix MaterializedViewMetadata when base table name is case sensitive.


### 3.0.0-alpha3

- [new feature] JAVA-571: Support new system tables in C* 3.0.
- [improvement] JAVA-919: Move crc_check_chance out of compressions options.

Merged from 2.0 branch:

- [improvement] JAVA-718: Log streamid at the trace level on sending request and receiving response.
- [bug] JAVA-796: Fix SpeculativeExecutionPolicy.init() and close() are never called.
- [improvement] JAVA-710: Suppress unnecessary warning at shutdown.
- [improvement] #340: Allow DNS name with multiple A-records as contact point.
- [bug] JAVA-794: Allow tracing across multiple result pages.
- [bug] JAVA-737: DowngradingConsistencyRetryPolicy ignores write timeouts.
- [bug] JAVA-736: Forbid bind marker in QueryBuilder add/append/prepend.
- [bug] JAVA-712: Prevent QueryBuilder.quote() from applying duplicate double quotes.
- [bug] JAVA-688: Prevent QueryBuilder from trying to serialize raw string.
- [bug] JAVA-679: Support bind marker in QueryBuilder DELETE's list index.
- [improvement] JAVA-475: Improve QueryBuilder API for SELECT DISTINCT.
- [improvement] JAVA-225: Create values() function for Insert builder using List.
- [improvement] JAVA-702: Warn when ReplicationStrategy encounters invalid
  replication factors.
- [improvement] JAVA-662: Add PoolingOptions method to set both core and max
  connections.
- [improvement] JAVA-766: Do not include epoll JAR in binary distribution.
- [improvement] JAVA-726: Optimize internal copies of Request objects.
- [bug] JAVA-815: Preserve tracing across retries.
- [improvement] JAVA-709: New RetryDecision.tryNextHost().
- [bug] JAVA-733: Handle function calls and raw strings as non-idempotent in QueryBuilder.
- [improvement] JAVA-765: Provide API to retrieve values of a Parameterized SimpleStatement.
- [improvement] JAVA-827: implement UPDATE .. IF EXISTS in QueryBuilder.
- [improvement] JAVA-618: Randomize contact points list to prevent hotspots.
- [improvement] JAVA-720: Surface the coordinator used on query failure.
- [bug] JAVA-792: Handle contact points removed during init.
- [improvement] JAVA-719: Allow PlainTextAuthProvider to change its credentials at runtime.
- [new feature] JAVA-151: Make it possible to register for SchemaChange Events.
- [improvement] JAVA-861: Downgrade "Asked to rebuild table" log from ERROR to INFO level.
- [improvement] JAVA-797: Provide an option to prepare statements only on one node.
- [improvement] JAVA-658: Provide an option to not re-prepare all statements in onUp.
- [improvement] JAVA-853: Customizable creation of netty timer.
- [bug] JAVA-859: Avoid quadratic ring processing with invalid replication factors.
- [improvement] JAVA-657: Debounce control connection queries.
- [bug] JAVA-784: LoadBalancingPolicy.distance() called before init().
- [new feature] JAVA-828: Make driver-side metadata optional.
- [improvement] JAVA-544: Allow hosts to remain partially up.
- [improvement] JAVA-821, JAVA-822: Remove internal blocking calls and expose async session
  creation.
- [improvement] JAVA-725: Use parallel calls when re-preparing statement on other
  hosts.
- [bug] JAVA-629: Don't use connection timeout for unrelated internal queries.
- [bug] JAVA-892: Fix NPE in speculative executions when metrics disabled.


### 3.0.0-alpha2

- [new feature] JAVA-875, JAVA-882: Move secondary index metadata out of column definitions.

Merged from 2.2 branch:

- [bug] JAVA-847: Propagate CodecRegistry to nested UDTs.
- [improvement] JAVA-848: Ability to store a default, shareable CodecRegistry
  instance.
- [bug] JAVA-880: Treat empty ByteBuffers as empty values in TupleCodec and
  UDTCodec.


### 3.0.0-alpha1

- [new feature] JAVA-876: Support new system tables in C* 3.0.0-alpha1.

Merged from 2.2 branch:

- [improvement] JAVA-810: Rename DateWithoutTime to LocalDate.
- [bug] JAVA-816: DateCodec does not format values correctly.
- [bug] JAVA-817: TimeCodec does not format values correctly.
- [bug] JAVA-818: TypeCodec.getDataTypeFor() does not handle LocalDate instances.
- [improvement] JAVA-836: Make ResultSet#fetchMoreResult return a
  ListenableFuture<ResultSet>.
- [improvement] JAVA-843: Disable frozen checks in mapper.
- [improvement] JAVA-721: Allow user to register custom type codecs.
- [improvement] JAVA-722: Support custom type codecs in mapper.


### 2.2.0-rc3

- [bug] JAVA-847: Propagate CodecRegistry to nested UDTs.
- [improvement] JAVA-848: Ability to store a default, shareable CodecRegistry
  instance.
- [bug] JAVA-880: Treat empty ByteBuffers as empty values in TupleCodec and
  UDTCodec.


### 2.2.0-rc2

- [improvement] JAVA-810: Rename DateWithoutTime to LocalDate.
- [bug] JAVA-816: DateCodec does not format values correctly.
- [bug] JAVA-817: TimeCodec does not format values correctly.
- [bug] JAVA-818: TypeCodec.getDataTypeFor() does not handle LocalDate instances.
- [improvement] JAVA-836: Make ResultSet#fetchMoreResult return a
  ListenableFuture<ResultSet>.
- [improvement] JAVA-843: Disable frozen checks in mapper.
- [improvement] JAVA-721: Allow user to register custom type codecs.
- [improvement] JAVA-722: Support custom type codecs in mapper.

Merged from 2.1 branch:

- [bug] JAVA-834: Special case check for 'null' string in index_options column.
- [improvement] JAVA-835: Allow accessor methods with less parameters in case
  named bind markers are repeated.
- [improvement] JAVA-475: Improve QueryBuilder API for SELECT DISTINCT.
- [improvement] JAVA-715: Make NativeColumnType a top-level class.
- [improvement] JAVA-700: Expose ProtocolVersion#toInt.
- [bug] JAVA-542: Handle void return types in accessors.
- [improvement] JAVA-225: Create values() function for Insert builder using List.
- [improvement] JAVA-713: HashMap throws an OOM Exception when logging level is set to TRACE.
- [bug] JAVA-679: Support bind marker in QueryBuilder DELETE's list index.
- [improvement] JAVA-732: Expose KEYS and FULL indexing options in IndexMetadata.
- [improvement] JAVA-589: Allow @Enumerated in Accessor method parameters.
- [improvement] JAVA-554: Allow access to table metadata from Mapper.
- [improvement] JAVA-661: Provide a way to map computed fields.
- [improvement] JAVA-824: Ignore missing columns in mapper.
- [bug] JAVA-724: Preserve default timestamp for retries and speculative executions.
- [improvement] JAVA-738: Use same pool implementation for protocol v2 and v3.
- [improvement] JAVA-677: Support CONTAINS / CONTAINS KEY in QueryBuilder.
- [improvement] JAVA-477/JAVA-540: Add USING options in mapper for delete and save
  operations.
- [improvement] JAVA-473: Add mapper option to configure whether to save null fields.

Merged from 2.0 branch:

- [bug] JAVA-737: DowngradingConsistencyRetryPolicy ignores write timeouts.
- [bug] JAVA-736: Forbid bind marker in QueryBuilder add/append/prepend.
- [bug] JAVA-712: Prevent QueryBuilder.quote() from applying duplicate double quotes.
- [bug] JAVA-688: Prevent QueryBuilder from trying to serialize raw string.
- [bug] JAVA-679: Support bind marker in QueryBuilder DELETE's list index.
- [improvement] JAVA-475: Improve QueryBuilder API for SELECT DISTINCT.
- [improvement] JAVA-225: Create values() function for Insert builder using List.
- [improvement] JAVA-702: Warn when ReplicationStrategy encounters invalid
  replication factors.
- [improvement] JAVA-662: Add PoolingOptions method to set both core and max
  connections.
- [improvement] JAVA-766: Do not include epoll JAR in binary distribution.
- [improvement] JAVA-726: Optimize internal copies of Request objects.
- [bug] JAVA-815: Preserve tracing across retries.
- [improvement] JAVA-709: New RetryDecision.tryNextHost().
- [bug] JAVA-733: Handle function calls and raw strings as non-idempotent in QueryBuilder.


### 2.2.0-rc1

- [new feature] JAVA-783: Protocol V4 enum support.
- [new feature] JAVA-776: Use PK columns in protocol v4 PREPARED response.
- [new feature] JAVA-777: Distinguish NULL and UNSET values.
- [new feature] JAVA-779: Add k/v payload for 3rd party usage.
- [new feature] JAVA-780: Expose server-side warnings on ExecutionInfo.
- [new feature] JAVA-749: Expose new read/write failure exceptions.
- [new feature] JAVA-747: Expose function and aggregate metadata.
- [new feature] JAVA-778: Add new client exception for CQL function failure.
- [improvement] JAVA-700: Expose ProtocolVersion#toInt.
- [new feature] JAVA-404: Support new C* 2.2 CQL date and time types.

Merged from 2.1 branch:

- [improvement] JAVA-782: Unify "Target" enum for schema elements.


### 2.1.10.2

Merged from 2.0 branch:

- [bug] JAVA-1179: Request objects should be copied when executed.
- [improvement] JAVA-1182: Throw error when synchronous call made on I/O thread.
- [bug] JAVA-1184: Unwrap StatementWrappers when extracting column definitions.


### 2.1.10.1

- [bug] JAVA-1152: Fix NPE at ControlConnection.refreshNodeListAndTokenMap().
- [bug] JAVA-1156: Fix NPE at TableMetadata.equals().


### 2.1.10

- [bug] JAVA-988: Metadata.handleId should handle escaped double quotes.
- [bug] JAVA-983: QueryBuilder cannot handle collections containing function calls.
- [improvement] JAVA-863: Idempotence propagation in PreparedStatements.
- [bug] JAVA-937: TypeCodec static initializers not always correctly executed.
- [improvement] JAVA-989: Include keyspace name when invalid replication found when generating token map.
- [improvement] JAVA-664: Reduce heap consumption for TokenMap.
- [improvement] JAVA-1030: Log token to replica map computation times.
- [bug] JAVA-1039: Minor bugs in Event Debouncer.
- [improvement] JAVA-843: Disable frozen checks in mapper.
- [improvement] JAVA-833: Improve message when a nested type can't be serialized.
- [improvement] JAVA-1011: Expose PoolingOptions default values.
- [improvement] JAVA-630: Don't process DOWN events for nodes that have active connections.
- [improvement] JAVA-851: Improve UUIDs javadoc with regard to user-provided timestamps.
- [improvement] JAVA-979: Update javadoc for RegularStatement toString() and getQueryString() to indicate that consistency level and other parameters are not maintained in the query string.
- [improvement] JAVA-1038: Fetch node info by rpc_address if its broadcast_address is not in system.peers.
- [improvement] JAVA-974: Validate accessor parameter types against bound statement.
- [bug] JAVA-1068: Unwrap StatementWrappers when hashing the paging state.
- [bug] JAVA-831: Mapper can't load an entity where the PK is a UDT.
- [improvement] JAVA-1021: Improve error message when connect() is called with an invalid keyspace name.
- [improvement] JAVA-879: Mapper.map() accepts mapper-generated and user queries.
- [bug] JAVA-1100: Exception when connecting with shaded java driver in OSGI
- [bug] JAVA-819: Expose more errors in RetryPolicy + provide idempotent-aware wrapper.
- [improvement] JAVA-1040: SimpleStatement parameters support in QueryLogger.
- [bug] JAVA-1064: getTable create statement doesn't properly handle quotes in primary key.
- [improvement] JAVA-888: Add cluster-wide percentile tracker.
- [improvement] JAVA-963: Automatically register PercentileTracker from components that use it.
- [bug] JAVA-1089: Set LWT made from BuiltStatements to non-idempotent.
- [improvement] JAVA-923: Position idempotent flag on object mapper queries.
- [new feature] JAVA-1019: SchemaBuilder support for CREATE/ALTER/DROP KEYSPACE.
- [bug] JAVA-1070: The Mapper should not prepare queries synchronously.
- [new feature] JAVA-982: Introduce new method ConsistencyLevel.isSerial().
- [bug] JAVA-764: Retry with the normal consistency level (not the serial one) when a write times out on the Paxos phase.
- [bug] JAVA-727: Allow monotonic timestamp generators to drift in the future + use microsecond precision when possible.
- [improvement] JAVA-444: Add Java process information to UUIDs.makeNode() hash.
- [improvement] JAVA-977: Preserve original cause when BuiltStatement value can't be serialized.
- [bug] JAVA-1094: Backport TypeCodec parse and format fixes from 3.0.
- [improvement] JAVA-852: Ignore peers with null entries during discovery.
- [bug] JAVA-1132: Executing bound statement with no variables results in exception with protocol v1.
- [bug] JAVA-1005: DowngradingConsistencyRetryPolicy does not work with EACH_QUORUM when 1 DC is down.
- [bug] JAVA-1002: Avoid deadlock when re-preparing a statement on other hosts.

Merged from 2.0 branch:

- [bug] JAVA-994: Don't call on(Up|Down|Add|Remove) methods if Cluster is closed/closing.
- [improvement] JAVA-805: Document that metrics are null until Cluster is initialized.
- [bug] JAVA-1072: Ensure defunct connections are properly evicted from the pool.


### 2.1.9

- [bug] JAVA-942: Fix implementation of UserType.hashCode().
- [bug] JAVA-854: avoid early return in Cluster.init when a node doesn't support the protocol version.
- [bug] JAVA-978: Fix quoting issue that caused Mapper.getTableMetadata() to return null.

Merged from 2.0 branch:

- [bug] JAVA-950: Fix Cluster.connect with a case-sensitive keyspace.
- [improvement] JAVA-920: Downgrade "error creating pool" message to WARN.
- [bug] JAVA-954: Don't trigger reconnection before initialization complete.
- [improvement] JAVA-914: Avoid rejected tasks at shutdown.
- [improvement] JAVA-921: Add SimpleStatement.getValuesCount().
- [bug] JAVA-901: Move call to connection.release() out of cancelHandler.
- [bug] JAVA-960: Avoid race in control connection shutdown.
- [bug] JAVA-656: Fix NPE in ControlConnection.updateLocationInfo.
- [bug] JAVA-966: Count uninitialized connections in conviction policy.
- [improvement] JAVA-917: Document SSL configuration.
- [improvement] JAVA-652: Add DCAwareRoundRobinPolicy builder.
- [improvement] JAVA-808: Add generic filtering policy that can be used to exclude specific DCs.


### 2.1.8

Merged from 2.0 branch:

- [improvement] JAVA-718: Log streamid at the trace level on sending request and receiving response.

- [bug] JAVA-796: Fix SpeculativeExecutionPolicy.init() and close() are never called.
- [improvement] JAVA-710: Suppress unnecessary warning at shutdown.
- [improvement] #340: Allow DNS name with multiple A-records as contact point.
- [bug] JAVA-794: Allow tracing across multiple result pages.
- [bug] JAVA-737: DowngradingConsistencyRetryPolicy ignores write timeouts.
- [bug] JAVA-736: Forbid bind marker in QueryBuilder add/append/prepend.
- [bug] JAVA-712: Prevent QueryBuilder.quote() from applying duplicate double quotes.
- [bug] JAVA-688: Prevent QueryBuilder from trying to serialize raw string.
- [bug] JAVA-679: Support bind marker in QueryBuilder DELETE's list index.
- [improvement] JAVA-475: Improve QueryBuilder API for SELECT DISTINCT.
- [improvement] JAVA-225: Create values() function for Insert builder using List.
- [improvement] JAVA-702: Warn when ReplicationStrategy encounters invalid
  replication factors.
- [improvement] JAVA-662: Add PoolingOptions method to set both core and max
  connections.
- [improvement] JAVA-766: Do not include epoll JAR in binary distribution.
- [improvement] JAVA-726: Optimize internal copies of Request objects.
- [bug] JAVA-815: Preserve tracing across retries.
- [improvement] JAVA-709: New RetryDecision.tryNextHost().
- [bug] JAVA-733: Handle function calls and raw strings as non-idempotent in QueryBuilder.
- [improvement] JAVA-765: Provide API to retrieve values of a Parameterized SimpleStatement.
- [improvement] JAVA-827: implement UPDATE .. IF EXISTS in QueryBuilder.
- [improvement] JAVA-618: Randomize contact points list to prevent hotspots.
- [improvement] JAVA-720: Surface the coordinator used on query failure.
- [bug] JAVA-792: Handle contact points removed during init.
- [improvement] JAVA-719: Allow PlainTextAuthProvider to change its credentials at runtime.
- [new feature] JAVA-151: Make it possible to register for SchemaChange Events.
- [improvement] JAVA-861: Downgrade "Asked to rebuild table" log from ERROR to INFO level.
- [improvement] JAVA-797: Provide an option to prepare statements only on one node.
- [improvement] JAVA-658: Provide an option to not re-prepare all statements in onUp.
- [improvement] JAVA-853: Customizable creation of netty timer.
- [bug] JAVA-859: Avoid quadratic ring processing with invalid replication factors.
- [improvement] JAVA-657: Debounce control connection queries.
- [bug] JAVA-784: LoadBalancingPolicy.distance() called before init().
- [new feature] JAVA-828: Make driver-side metadata optional.
- [improvement] JAVA-544: Allow hosts to remain partially up.
- [improvement] JAVA-821, JAVA-822: Remove internal blocking calls and expose async session
  creation.
- [improvement] JAVA-725: Use parallel calls when re-preparing statement on other
  hosts.
- [bug] JAVA-629: Don't use connection timeout for unrelated internal queries.
- [bug] JAVA-892: Fix NPE in speculative executions when metrics disabled.


### 2.1.7.1

- [bug] JAVA-834: Special case check for 'null' string in index_options column.
- [improvement] JAVA-835: Allow accessor methods with less parameters in case
  named bind markers are repeated.


### 2.1.7

- [improvement] JAVA-475: Improve QueryBuilder API for SELECT DISTINCT.
- [improvement] JAVA-715: Make NativeColumnType a top-level class.
- [improvement] JAVA-782: Unify "Target" enum for schema elements.
- [improvement] JAVA-700: Expose ProtocolVersion#toInt.
- [bug] JAVA-542: Handle void return types in accessors.
- [improvement] JAVA-225: Create values() function for Insert builder using List.
- [improvement] JAVA-713: HashMap throws an OOM Exception when logging level is set to TRACE.
- [bug] JAVA-679: Support bind marker in QueryBuilder DELETE's list index.
- [improvement] JAVA-732: Expose KEYS and FULL indexing options in IndexMetadata.
- [improvement] JAVA-589: Allow @Enumerated in Accessor method parameters.
- [improvement] JAVA-554: Allow access to table metadata from Mapper.
- [improvement] JAVA-661: Provide a way to map computed fields.
- [improvement] JAVA-824: Ignore missing columns in mapper.
- [bug] JAVA-724: Preserve default timestamp for retries and speculative executions.
- [improvement] JAVA-738: Use same pool implementation for protocol v2 and v3.
- [improvement] JAVA-677: Support CONTAINS / CONTAINS KEY in QueryBuilder.
- [improvement] JAVA-477/JAVA-540: Add USING options in mapper for delete and save
  operations.
- [improvement] JAVA-473: Add mapper option to configure whether to save null fields.

Merged from 2.0 branch:

- [bug] JAVA-737: DowngradingConsistencyRetryPolicy ignores write timeouts.
- [bug] JAVA-736: Forbid bind marker in QueryBuilder add/append/prepend.
- [bug] JAVA-712: Prevent QueryBuilder.quote() from applying duplicate double quotes.
- [bug] JAVA-688: Prevent QueryBuilder from trying to serialize raw string.
- [bug] JAVA-679: Support bind marker in QueryBuilder DELETE's list index.
- [improvement] JAVA-475: Improve QueryBuilder API for SELECT DISTINCT.
- [improvement] JAVA-225: Create values() function for Insert builder using List.
- [improvement] JAVA-702: Warn when ReplicationStrategy encounters invalid
  replication factors.
- [improvement] JAVA-662: Add PoolingOptions method to set both core and max
  connections.
- [improvement] JAVA-766: Do not include epoll JAR in binary distribution.
- [improvement] JAVA-726: Optimize internal copies of Request objects.
- [bug] JAVA-815: Preserve tracing across retries.
- [improvement] JAVA-709: New RetryDecision.tryNextHost().
- [bug] JAVA-733: Handle function calls and raw strings as non-idempotent in QueryBuilder.


### 2.1.6

Merged from 2.0 branch:

- [new feature] JAVA-584: Add getObject to BoundStatement and Row.
- [improvement] JAVA-419: Improve connection pool resizing algorithm.
- [bug] JAVA-599: Fix race condition between pool expansion and shutdown.
- [improvement] JAVA-622: Upgrade Netty to 4.0.27.
- [improvement] JAVA-562: Coalesce frames before flushing them to the connection.
- [improvement] JAVA-583: Rename threads to indicate that they are for the driver.
- [new feature] JAVA-550: Expose paging state.
- [new feature] JAVA-646: Slow Query Logger.
- [improvement] JAVA-698: Exclude some errors from measurements in LatencyAwarePolicy.
- [bug] JAVA-641: Fix issue when executing a PreparedStatement from another cluster.
- [improvement] JAVA-534: Log keyspace xxx does not exist at WARN level.
- [improvement] JAVA-619: Allow Cluster subclasses to delegate to another instance.
- [new feature] JAVA-669: Expose an API to check for schema agreement after a
  schema-altering statement.
- [improvement] JAVA-692: Make connection and pool creation fully async.
- [improvement] JAVA-505: Optimize connection use after reconnection.
- [improvement] JAVA-617: Remove "suspected" mechanism.
- [improvement] reverts JAVA-425: Don't mark connection defunct on client timeout.
- [new feature] JAVA-561: Speculative query executions.
- [bug] JAVA-666: Release connection before completing the ResultSetFuture.
- [new feature BETA] JAVA-723: Percentile-based variant of query logger and speculative
  executions.
- [bug] JAVA-734: Fix buffer leaks when compression is enabled.
- [improvement] JAVA-756: Use Netty's pooled ByteBufAllocator by default.
- [improvement] JAVA-759: Expose "unsafe" paging state API.
- [bug] JAVA-768: Prevent race during pool initialization.


### 2.1.5

- [bug] JAVA-575: Authorize Null parameter in Accessor method.
- [improvement] JAVA-570: Support C* 2.1.3's nested collections.
- [bug] JAVA-612: Fix checks on mapped collection types.
- [bug] JAVA-672: Fix QueryBuilder.putAll() when the collection contains UDTs.

Merged from 2.0 branch:

- [new feature] JAVA-518: Add AddressTranslater for EC2 multi-region deployment.
- [improvement] JAVA-533: Add connection heartbeat.
- [improvement] JAVA-568: Reduce level of logs on missing rpc_address.
- [improvement] JAVA-312, JAVA-681: Expose node token and range information.
- [bug] JAVA-595: Fix cluster name mismatch check at startup.
- [bug] JAVA-620: Fix guava dependency when using OSGI.
- [bug] JAVA-678: Fix handling of DROP events when ks name is case-sensitive.
- [improvement] JAVA-631: Use List<?> instead of List<Object> in QueryBuilder API.
- [improvement] JAVA-654: Exclude Netty POM from META-INF in shaded JAR.
- [bug] JAVA-655: Quote single quotes contained in table comments in asCQLQuery method.
- [bug] JAVA-684: Empty TokenRange returned in a one token cluster.
- [improvement] JAVA-687: Expose TokenRange#contains.
- [bug] JAVA-614: Prevent race between cancellation and query completion.
- [bug] JAVA-632: Prevent cancel and timeout from cancelling unrelated ResponseHandler if
  streamId was already released and reused.
- [bug] JAVA-642: Fix issue when newly opened pool fails before we could mark the node UP.
- [bug] JAVA-613: Fix unwanted LBP notifications when a contact host is down.
- [bug] JAVA-651: Fix edge cases where a connection was released twice.
- [bug] JAVA-653: Fix edge cases in query cancellation.


### 2.1.4

Merged from 2.0 branch:

- [improvement] JAVA-538: Shade Netty dependency.
- [improvement] JAVA-543: Target schema refreshes more precisely.
- [bug] JAVA-546: Don't check rpc_address for control host.
- [improvement] JAVA-409: Improve message of NoHostAvailableException.
- [bug] JAVA-556: Rework connection reaper to avoid deadlock.
- [bug] JAVA-557: Avoid deadlock when multiple connections to the same host get write
  errors.
- [improvement] JAVA-504: Make shuffle=true the default for TokenAwarePolicy.
- [bug] JAVA-577: Fix bug when SUSPECT reconnection succeeds, but one of the pooled
  connections fails while bringing the node back up.
- [bug] JAVA-419: JAVA-587: Prevent faulty control connection from ignoring reconnecting hosts.
- temporarily revert "Add idle timeout to the connection pool".
- [bug] JAVA-593: Ensure updateCreatedPools does not add pools for suspected hosts.
- [bug] JAVA-594: Ensure state change notifications for a given host are handled serially.
- [bug] JAVA-597: Ensure control connection reconnects when control host is removed.


### 2.1.3

- [bug] JAVA-510: Ignore static fields in mapper.
- [bug] JAVA-509: Fix UDT parsing at init when using the default protocol version.
- [bug] JAVA-495: Fix toString, equals and hashCode on accessor proxies.
- [bug] JAVA-528: Allow empty name on Column and Field annotations.

Merged from 2.0 branch:

- [bug] JAVA-497: Ensure control connection does not trigger concurrent reconnects.
- [improvement] JAVA-472: Keep trying to reconnect on authentication errors.
- [improvement] JAVA-463: Expose close method on load balancing policy.
- [improvement] JAVA-459: Allow load balancing policy to trigger refresh for a single host.
- [bug] JAVA-493: Expose an API to cancel reconnection attempts.
- [bug] JAVA-503: Fix NPE when a connection fails during pool construction.
- [improvement] JAVA-423: Log datacenter name in DCAware policy's init when it is explicitly provided.
- [improvement] JAVA-504: Shuffle the replicas in TokenAwarePolicy.newQueryPlan.
- [improvement] JAVA-507: Make schema agreement wait tuneable.
- [improvement] JAVA-494: Document how to inject the driver metrics into another registry.
- [improvement] JAVA-419: Add idle timeout to the connection pool.
- [bug] JAVA-516: LatencyAwarePolicy does not shutdown executor on invocation of close.
- [improvement] JAVA-451: Throw an exception when DCAwareRoundRobinPolicy is built with
  an explicit but null or empty local datacenter.
- [bug] JAVA-511: Fix check for local contact points in DCAware policy's init.
- [improvement] JAVA-457: Make timeout on saturated pool customizable.
- [improvement] JAVA-521: Downgrade Guava to 14.0.1.
- [bug] JAVA-526: Fix token awareness for case-sensitive keyspaces and tables.
- [bug] JAVA-515: Check maximum number of values passed to SimpleStatement.
- [improvement] JAVA-532: Expose the driver version through the API.
- [improvement] JAVA-522: Optimize session initialization when some hosts are not
  responsive.


### 2.1.2

- [improvement] JAVA-361, JAVA-364, JAVA-467: Support for native protocol v3.
- [bug] JAVA-454: Fix UDT fields of type inet in QueryBuilder.
- [bug] JAVA-455: Exclude transient fields from Frozen checks.
- [bug] JAVA-453: Fix handling of null collections in mapper.
- [improvement] JAVA-452: Make implicit column names case-insensitive in mapper.
- [bug] JAVA-433: Fix named bind markers in QueryBuilder.
- [bug] JAVA-458: Fix handling of BigInteger in object mapper.
- [bug] JAVA-465: Ignore synthetic fields in mapper.
- [improvement] JAVA-451: Throw an exception when DCAwareRoundRobinPolicy is built with
  an explicit but null or empty local datacenter.
- [improvement] JAVA-469: Add backwards-compatible DataType.serialize methods.
- [bug] JAVA-487: Handle null enum fields in object mapper.
- [bug] JAVA-499: Handle null UDT fields in object mapper.

Merged from 2.0 branch:

- [bug] JAVA-449: Handle null pool in PooledConnection.release.
- [improvement] JAVA-425: Defunct connection on request timeout.
- [improvement] JAVA-426: Try next host when we get a SERVER_ERROR.
- [bug] JAVA-449, JAVA-460, JAVA-471: Handle race between query timeout and completion.
- [bug] JAVA-496: Fix DCAwareRoundRobinPolicy datacenter auto-discovery.


### 2.1.1

- [new] JAVA-441: Support for new "frozen" keyword.

Merged from 2.0 branch:

- [bug] JAVA-397: Check cluster name when connecting to a new node.
- [bug] JAVA-326: Add missing CAS delete support in QueryBuilder.
- [bug] JAVA-363: Add collection and data length checks during serialization.
- [improvement] JAVA-329: Surface number of retries in metrics.
- [bug] JAVA-428: Do not use a host when no rpc_address found for it.
- [improvement] JAVA-358: Add ResultSet.wasApplied() for conditional queries.
- [bug] JAVA-349: Fix negative HostConnectionPool open count.
- [improvement] JAVA-436: Log more connection details at trace and debug levels.
- [bug] JAVA-445: Fix cluster shutdown.


### 2.1.0

- [bug] JAVA-408: ClusteringColumn annotation not working with specified ordering.
- [improvement] JAVA-410: Fail BoundStatement if null values are not set explicitly.
- [bug] JAVA-416: Handle UDT and tuples in BuiltStatement.toString.

Merged from 2.0 branch:

- [bug] JAVA-407: Release connections on ResultSetFuture#cancel.
- [bug] JAVA-393: Fix handling of SimpleStatement with values in query builder
  batches.
- [bug] JAVA-417: Ensure pool is properly closed in onDown.
- [bug] JAVA-415: Fix tokenMap initialization at startup.
- [bug] JAVA-418: Avoid deadlock on close.


### 2.1.0-rc1

Merged from 2.0 branch:

- [bug] JAVA-394: Ensure defunct connections are completely closed.
- [bug] JAVA-342, JAVA-390: Fix memory and resource leak on closed Sessions.


### 2.1.0-beta1

- [new] Support for User Defined Types and tuples
- [new] Simple object mapper

Merged from 2.0 branch: everything up to 2.0.3 (included), and the following.

- [improvement] JAVA-204: Better handling of dead connections.
- [bug] JAVA-373: Fix potential NPE in ControlConnection.
- [bug] JAVA-291: Throws NPE when passed null for a contact point.
- [bug] JAVA-315: Avoid LoadBalancingPolicy onDown+onUp at startup.
- [bug] JAVA-343: Avoid classloader leak in Tomcat.
- [bug] JAVA-387: Avoid deadlock in onAdd/onUp.
- [bug] JAVA-377, JAVA-391: Make metadata parsing more lenient.


### 2.0.12.2

- [bug] JAVA-1179: Request objects should be copied when executed.
- [improvement] JAVA-1182: Throw error when synchronous call made on I/O thread.
- [bug] JAVA-1184: Unwrap StatementWrappers when extracting column definitions.


### 2.0.12.1

- [bug] JAVA-994: Don't call on(Up|Down|Add|Remove) methods if Cluster is closed/closing.
- [improvement] JAVA-805: Document that metrics are null until Cluster is initialized.
- [bug] JAVA-1072: Ensure defunct connections are properly evicted from the pool.


### 2.0.12

- [bug] JAVA-950: Fix Cluster.connect with a case-sensitive keyspace.
- [improvement] JAVA-920: Downgrade "error creating pool" message to WARN.
- [bug] JAVA-954: Don't trigger reconnection before initialization complete.
- [improvement] JAVA-914: Avoid rejected tasks at shutdown.
- [improvement] JAVA-921: Add SimpleStatement.getValuesCount().
- [bug] JAVA-901: Move call to connection.release() out of cancelHandler.
- [bug] JAVA-960: Avoid race in control connection shutdown.
- [bug] JAVA-656: Fix NPE in ControlConnection.updateLocationInfo.
- [bug] JAVA-966: Count uninitialized connections in conviction policy.
- [improvement] JAVA-917: Document SSL configuration.
- [improvement] JAVA-652: Add DCAwareRoundRobinPolicy builder.
- [improvement] JAVA-808: Add generic filtering policy that can be used to exclude specific DCs.


### 2.0.11

- [improvement] JAVA-718: Log streamid at the trace level on sending request and receiving response.
- [bug] JAVA-796: Fix SpeculativeExecutionPolicy.init() and close() are never called.
- [improvement] JAVA-710: Suppress unnecessary warning at shutdown.
- [improvement] #340: Allow DNS name with multiple A-records as contact point.
- [bug] JAVA-794: Allow tracing across multiple result pages.
- [bug] JAVA-737: DowngradingConsistencyRetryPolicy ignores write timeouts.
- [bug] JAVA-736: Forbid bind marker in QueryBuilder add/append/prepend.
- [bug] JAVA-712: Prevent QueryBuilder.quote() from applying duplicate double quotes.
- [bug] JAVA-688: Prevent QueryBuilder from trying to serialize raw string.
- [bug] JAVA-679: Support bind marker in QueryBuilder DELETE's list index.
- [improvement] JAVA-475: Improve QueryBuilder API for SELECT DISTINCT.
- [improvement] JAVA-225: Create values() function for Insert builder using List.
- [improvement] JAVA-702: Warn when ReplicationStrategy encounters invalid
  replication factors.
- [improvement] JAVA-662: Add PoolingOptions method to set both core and max
  connections.
- [improvement] JAVA-766: Do not include epoll JAR in binary distribution.
- [improvement] JAVA-726: Optimize internal copies of Request objects.
- [bug] JAVA-815: Preserve tracing across retries.
- [improvement] JAVA-709: New RetryDecision.tryNextHost().
- [bug] JAVA-733: Handle function calls and raw strings as non-idempotent in QueryBuilder.
- [improvement] JAVA-765: Provide API to retrieve values of a Parameterized SimpleStatement.
- [improvement] JAVA-827: implement UPDATE .. IF EXISTS in QueryBuilder.
- [improvement] JAVA-618: Randomize contact points list to prevent hotspots.
- [improvement] JAVA-720: Surface the coordinator used on query failure.
- [bug] JAVA-792: Handle contact points removed during init.
- [improvement] JAVA-719: Allow PlainTextAuthProvider to change its credentials at runtime.
- [new feature] JAVA-151: Make it possible to register for SchemaChange Events.
- [improvement] JAVA-861: Downgrade "Asked to rebuild table" log from ERROR to INFO level.
- [improvement] JAVA-797: Provide an option to prepare statements only on one node.
- [improvement] JAVA-658: Provide an option to not re-prepare all statements in onUp.
- [improvement] JAVA-853: Customizable creation of netty timer.
- [bug] JAVA-859: Avoid quadratic ring processing with invalid replication factors.
- [improvement] JAVA-657: Debounce control connection queries.
- [bug] JAVA-784: LoadBalancingPolicy.distance() called before init().
- [new feature] JAVA-828: Make driver-side metadata optional.
- [improvement] JAVA-544: Allow hosts to remain partially up.
- [improvement] JAVA-821, JAVA-822: Remove internal blocking calls and expose async session
  creation.
- [improvement] JAVA-725: Use parallel calls when re-preparing statement on other
  hosts.
- [bug] JAVA-629: Don't use connection timeout for unrelated internal queries.
- [bug] JAVA-892: Fix NPE in speculative executions when metrics disabled.

Merged from 2.0.10_fixes branch:

- [improvement] JAVA-756: Use Netty's pooled ByteBufAllocator by default.
- [improvement] JAVA-759: Expose "unsafe" paging state API.
- [bug] JAVA-767: Fix getObject by name.
- [bug] JAVA-768: Prevent race during pool initialization.


### 2.0.10.1

- [improvement] JAVA-756: Use Netty's pooled ByteBufAllocator by default.
- [improvement] JAVA-759: Expose "unsafe" paging state API.
- [bug] JAVA-767: Fix getObject by name.
- [bug] JAVA-768: Prevent race during pool initialization.


### 2.0.10

- [new feature] JAVA-518: Add AddressTranslater for EC2 multi-region deployment.
- [improvement] JAVA-533: Add connection heartbeat.
- [improvement] JAVA-568: Reduce level of logs on missing rpc_address.
- [improvement] JAVA-312, JAVA-681: Expose node token and range information.
- [bug] JAVA-595: Fix cluster name mismatch check at startup.
- [bug] JAVA-620: Fix guava dependency when using OSGI.
- [bug] JAVA-678: Fix handling of DROP events when ks name is case-sensitive.
- [improvement] JAVA-631: Use List<?> instead of List<Object> in QueryBuilder API.
- [improvement] JAVA-654: Exclude Netty POM from META-INF in shaded JAR.
- [bug] JAVA-655: Quote single quotes contained in table comments in asCQLQuery method.
- [bug] JAVA-684: Empty TokenRange returned in a one token cluster.
- [improvement] JAVA-687: Expose TokenRange#contains.
- [new feature] JAVA-547: Expose values of BoundStatement.
- [new feature] JAVA-584: Add getObject to BoundStatement and Row.
- [improvement] JAVA-419: Improve connection pool resizing algorithm.
- [bug] JAVA-599: Fix race condition between pool expansion and shutdown.
- [improvement] JAVA-622: Upgrade Netty to 4.0.27.
- [improvement] JAVA-562: Coalesce frames before flushing them to the connection.
- [improvement] JAVA-583: Rename threads to indicate that they are for the driver.
- [new feature] JAVA-550: Expose paging state.
- [new feature] JAVA-646: Slow Query Logger.
- [improvement] JAVA-698: Exclude some errors from measurements in LatencyAwarePolicy.
- [bug] JAVA-641: Fix issue when executing a PreparedStatement from another cluster.
- [improvement] JAVA-534: Log keyspace xxx does not exist at WARN level.
- [improvement] JAVA-619: Allow Cluster subclasses to delegate to another instance.
- [new feature] JAVA-669: Expose an API to check for schema agreement after a
  schema-altering statement.
- [improvement] JAVA-692: Make connection and pool creation fully async.
- [improvement] JAVA-505: Optimize connection use after reconnection.
- [improvement] JAVA-617: Remove "suspected" mechanism.
- [improvement] reverts JAVA-425: Don't mark connection defunct on client timeout.
- [new feature] JAVA-561: Speculative query executions.
- [bug] JAVA-666: Release connection before completing the ResultSetFuture.
- [new feature BETA] JAVA-723: Percentile-based variant of query logger and speculative
  executions.
- [bug] JAVA-734: Fix buffer leaks when compression is enabled.

Merged from 2.0.9_fixes branch:

- [bug] JAVA-614: Prevent race between cancellation and query completion.
- [bug] JAVA-632: Prevent cancel and timeout from cancelling unrelated ResponseHandler if
  streamId was already released and reused.
- [bug] JAVA-642: Fix issue when newly opened pool fails before we could mark the node UP.
- [bug] JAVA-613: Fix unwanted LBP notifications when a contact host is down.
- [bug] JAVA-651: Fix edge cases where a connection was released twice.
- [bug] JAVA-653: Fix edge cases in query cancellation.


### 2.0.9.2

- [bug] JAVA-651: Fix edge cases where a connection was released twice.
- [bug] JAVA-653: Fix edge cases in query cancellation.


### 2.0.9.1

- [bug] JAVA-614: Prevent race between cancellation and query completion.
- [bug] JAVA-632: Prevent cancel and timeout from cancelling unrelated ResponseHandler if
  streamId was already released and reused.
- [bug] JAVA-642: Fix issue when newly opened pool fails before we could mark the node UP.
- [bug] JAVA-613: Fix unwanted LBP notifications when a contact host is down.


### 2.0.9

- [improvement] JAVA-538: Shade Netty dependency.
- [improvement] JAVA-543: Target schema refreshes more precisely.
- [bug] JAVA-546: Don't check rpc_address for control host.
- [improvement] JAVA-409: Improve message of NoHostAvailableException.
- [bug] JAVA-556: Rework connection reaper to avoid deadlock.
- [bug] JAVA-557: Avoid deadlock when multiple connections to the same host get write
  errors.
- [improvement] JAVA-504: Make shuffle=true the default for TokenAwarePolicy.
- [bug] JAVA-577: Fix bug when SUSPECT reconnection succeeds, but one of the pooled
  connections fails while bringing the node back up.
- [bug] JAVA-419: JAVA-587: Prevent faulty control connection from ignoring reconnecting hosts.
- temporarily revert "Add idle timeout to the connection pool".
- [bug] JAVA-593: Ensure updateCreatedPools does not add pools for suspected hosts.
- [bug] JAVA-594: Ensure state change notifications for a given host are handled serially.
- [bug] JAVA-597: Ensure control connection reconnects when control host is removed.


### 2.0.8

- [bug] JAVA-526: Fix token awareness for case-sensitive keyspaces and tables.
- [bug] JAVA-515: Check maximum number of values passed to SimpleStatement.
- [improvement] JAVA-532: Expose the driver version through the API.
- [improvement] JAVA-522: Optimize session initialization when some hosts are not
  responsive.


### 2.0.7

- [bug] JAVA-449: Handle null pool in PooledConnection.release.
- [improvement] JAVA-425: Defunct connection on request timeout.
- [improvement] JAVA-426: Try next host when we get a SERVER_ERROR.
- [bug] JAVA-449, JAVA-460, JAVA-471: Handle race between query timeout and completion.
- [bug] JAVA-496: Fix DCAwareRoundRobinPolicy datacenter auto-discovery.
- [bug] JAVA-497: Ensure control connection does not trigger concurrent reconnects.
- [improvement] JAVA-472: Keep trying to reconnect on authentication errors.
- [improvement] JAVA-463: Expose close method on load balancing policy.
- [improvement] JAVA-459: Allow load balancing policy to trigger refresh for a single host.
- [bug] JAVA-493: Expose an API to cancel reconnection attempts.
- [bug] JAVA-503: Fix NPE when a connection fails during pool construction.
- [improvement] JAVA-423: Log datacenter name in DCAware policy's init when it is explicitly provided.
- [improvement] JAVA-504: Shuffle the replicas in TokenAwarePolicy.newQueryPlan.
- [improvement] JAVA-507: Make schema agreement wait tuneable.
- [improvement] JAVA-494: Document how to inject the driver metrics into another registry.
- [improvement] JAVA-419: Add idle timeout to the connection pool.
- [bug] JAVA-516: LatencyAwarePolicy does not shutdown executor on invocation of close.
- [improvement] JAVA-451: Throw an exception when DCAwareRoundRobinPolicy is built with
  an explicit but null or empty local datacenter.
- [bug] JAVA-511: Fix check for local contact points in DCAware policy's init.
- [improvement] JAVA-457: Make timeout on saturated pool customizable.
- [improvement] JAVA-521: Downgrade Guava to 14.0.1.


### 2.0.6

- [bug] JAVA-397: Check cluster name when connecting to a new node.
- [bug] JAVA-326: Add missing CAS delete support in QueryBuilder.
- [bug] JAVA-363: Add collection and data length checks during serialization.
- [improvement] JAVA-329: Surface number of retries in metrics.
- [bug] JAVA-428: Do not use a host when no rpc_address found for it.
- [improvement] JAVA-358: Add ResultSet.wasApplied() for conditional queries.
- [bug] JAVA-349: Fix negative HostConnectionPool open count.
- [improvement] JAVA-436: Log more connection details at trace and debug levels.
- [bug] JAVA-445: Fix cluster shutdown.
- [improvement] JAVA-439: Expose child policy in chainable load balancing policies.


### 2.0.5

- [bug] JAVA-407: Release connections on ResultSetFuture#cancel.
- [bug] JAVA-393: Fix handling of SimpleStatement with values in query builder
  batches.
- [bug] JAVA-417: Ensure pool is properly closed in onDown.
- [bug] JAVA-415: Fix tokenMap initialization at startup.
- [bug] JAVA-418: Avoid deadlock on close.


### 2.0.4

- [improvement] JAVA-204: Better handling of dead connections.
- [bug] JAVA-373: Fix potential NPE in ControlConnection.
- [bug] JAVA-291: Throws NPE when passed null for a contact point.
- [bug] JAVA-315: Avoid LoadBalancingPolicy onDown+onUp at startup.
- [bug] JAVA-343: Avoid classloader leak in Tomcat.
- [bug] JAVA-387: Avoid deadlock in onAdd/onUp.
- [bug] JAVA-377, JAVA-391: Make metadata parsing more lenient.
- [bug] JAVA-394: Ensure defunct connections are completely closed.
- [bug] JAVA-342, JAVA-390: Fix memory and resource leak on closed Sessions.


### 2.0.3

- [new] The new AbsractSession makes mocking of Session easier.
- [new] JAVA-309: Allow to trigger a refresh of connected hosts.
- [new] JAVA-265: New Session#getState method allows to grab information on
  which nodes a session is connected to.
- [new] JAVA-327: Add QueryBuilder syntax for tuples in where clauses (syntax
  introduced in Cassandra 2.0.6).
- [improvement] JAVA-359: Properly validate arguments of PoolingOptions methods.
- [bug] JAVA-368: Fix bogus rejection of BigInteger in 'execute with values'.
- [bug] JAVA-367: Signal connection failure sooner to avoid missing them.
- [bug] JAVA-337: Throw UnsupportedOperationException for protocol batch
  setSerialCL.

Merged from 1.0 branch:

- [bug] JAVA-325: Fix periodic reconnection to down hosts.


### 2.0.2

- [api] The type of the map key returned by NoHostAvailable#getErrors has changed from
  InetAddress to InetSocketAddress. Same for Initializer#getContactPoints return and
  for AuthProvider#newAuthenticator.
- [api] JAVA-296: The default load balacing policy is now DCAwareRoundRobinPolicy, and the local
  datacenter is automatically picked based on the first connected node. Furthermore,
  the TokenAwarePolicy is also used by default.
- [new] JAVA-145: New optional AddressTranslater.
- [bug] JAVA-321: Don't remove quotes on keyspace in the query builder.
- [bug] JAVA-320: Fix potential NPE while cluster undergo schema changes.
- [bug] JAVA-319: Fix thread-safety of page fetching.
- [bug] JAVA-318: Fix potential NPE using fetchMoreResults.

Merged from 1.0 branch:

- [new] JAVA-179: Expose the name of the partitioner in use in the cluster metadata.
- [new] Add new WhiteListPolicy to limit the nodes connected to a particular list.
- [improvement] JAVA-289: Do not hop DC for LOCAL_* CL in DCAwareRoundRobinPolicy.
- [bug] JAVA-313: Revert back to longs for dates in the query builder.
- [bug] JAVA-314: Don't reconnect to nodes ignored by the load balancing policy.


### 2.0.1

- [improvement] JAVA-278: Handle the static columns introduced in Cassandra 2.0.6.
- [improvement] JAVA-208: Add Cluster#newSession method to create Session without connecting
  right away.
- [bug] JAVA-279: Add missing iso8601 patterns for parsing dates.
- [bug] Properly parse BytesType as the blob type.
- [bug] JAVA-280: Potential NPE when parsing schema of pre-CQL tables of C* 1.2 nodes.

Merged from 1.0 branch:

- [bug] JAVA-275: LatencyAwarePolicy.Builder#withScale doesn't set the scale.
- [new] JAVA-114: Add methods to check if a Cluster/Session instance has been closed already.


### 2.0.0

- [api] JAVA-269: Case sensitive identifier by default in Metadata.
- [bug] JAVA-274: Fix potential NPE in Cluster#connect.

Merged from 1.0 branch:

- [bug] JAVA-263: Always return the PreparedStatement object that is cache internally.
- [bug] JAVA-261: Fix race when multiple connect are done in parallel.
- [bug] JAVA-270: Don't connect at all to nodes that are ignored by the load balancing
  policy.


### 2.0.0-rc3

- [improvement] The protocol version 1 is now supported (features only supported by the
  version 2 of the protocol throw UnsupportedFeatureException).
- [improvement] JAVA-195: Make most main objects interface to facilitate testing/mocking.
- [improvement] Adds new getStatements and clear methods to BatchStatement.
- [api] JAVA-247: Renamed shutdown to closeAsync and ShutdownFuture to CloseFuture. Clustering
  and Session also now implement Closeable.
- [bug] JAVA-232: Fix potential thread leaks when shutting down Metrics.
- [bug] JAVA-231: Fix potential NPE in HostConnectionPool.
- [bug] JAVA-244: Avoid NPE when node is in an unconfigured DC.
- [bug] JAVA-258: Don't block for scheduled reconnections on Cluster#close.

Merged from 1.0 branch:

- [new] JAVA-224: Added Session#prepareAsync calls.
- [new] JAVA-249: Added Cluster#getLoggedKeyspace.
- [improvement] Avoid preparing a statement multiple time per host with multiple sessions.
- [bug] JAVA-255: Make sure connections are returned to the right pools.
- [bug] JAVA-264: Use date string in query build to work-around CASSANDRA-6718.


### 2.0.0-rc2

- [new] JAVA-207: Add LOCAL_ONE consistency level support (requires using C* 2.0.2+).
- [bug] JAVA-219: Fix parsing of counter types.
- [bug] JAVA-218: Fix missing whitespace for IN clause in the query builder.
- [bug] JAVA-221: Fix replicas computation for token aware balancing.

Merged from 1.0 branch:

- [bug] JAVA-213: Fix regression from JAVA-201.
- [improvement] New getter to obtain a snapshot of the scores maintained by
  LatencyAwarePolicy.


### 2.0.0-rc1

- [new] JAVA-199: Mark compression dependencies optional in maven.
- [api] Renamed TableMetadata#getClusteringKey to TableMetadata#getClusteringColumns.

Merged from 1.0 branch:

- [new] JAVA-142: OSGi bundle.
- [improvement] JAVA-205: Make collections returned by Row immutable.
- [improvement] JAVA-203: Limit internal thread pool size.
- [bug] JAVA-201: Don't retain unused PreparedStatement in memory.
- [bug] Add missing clustering order info in TableMetadata
- [bug] JAVA-196: Allow bind markers for collections in the query builder.


### 2.0.0-beta2

- [api] BoundStatement#setX(String, X) methods now set all values (if there is
  more than one) having the provided name, not just the first occurence.
- [api] The Authenticator interface now has a onAuthenticationSuccess method that
  allows to handle the potential last token sent by the server.
- [new] The query builder don't serialize large values to strings anymore by
  default by making use the new ability to send values alongside the query string.
- [new] JAVA-140: The query builder has been updated for new CQL features.
- [bug] Fix exception when a conditional write timeout C* side.
- [bug] JAVA-182: Ensure connection is created when Cluster metadata are asked for.
- [bug] JAVA-187: Fix potential NPE during authentication.


### 2.0.0-beta1

- [api] The 2.0 version is an API-breaking upgrade of the driver. While most
  of the breaking changes are minor, there are too numerous to be listed here
  and you are encouraged to look at the Upgrade_guide_to_2.0 file that describe
  those changes in details.
- [new] LZ4 compression is supported for the protocol.
- [new] JAVA-39: The driver does not depend on cassandra-all anymore.
- [new] New BatchStatement class allows to execute batch other statements.
- [new] Large ResultSet are now paged (incrementally fetched) by default.
- [new] SimpleStatement support values for bind-variables, to allow
  prepare+execute behavior with one roundtrip.
- [new] Query parameters defaults (Consistency level, page size, ...) can be
  configured globally.
- [new] New Cassandra 2.0 SERIAL and LOCAL_SERIAL consistency levels are
  supported.
- [new] JAVA-116: Cluster#shutdown now waits for ongoing queries to complete by default.
- [new] Generic authentication through SASL is now exposed.
- [bug] JAVA-88: TokenAwarePolicy now takes all replica into account, instead of only the
  first one.


### 1.0.5

- [new] JAVA-142: OSGi bundle.
- [new] JAVA-207: Add support for ConsistencyLevel.LOCAL_ONE; note that this
  require Cassandra 1.2.12+.
- [improvement] JAVA-205: Make collections returned by Row immutable.
- [improvement] JAVA-203: Limit internal thread pool size.
- [improvement] New getter to obtain a snapshot of the scores maintained by
  LatencyAwarePolicy.
- [improvement] JAVA-222: Avoid synchronization when getting codec for collection
  types.
- [bug] JAVA-201, JAVA-213: Don't retain unused PreparedStatement in memory.
- [bug] Add missing clustering order info in TableMetadata
- [bug] JAVA-196: Allow bind markers for collections in the query builder.


### 1.0.4

- [api] JAVA-163: The Cluster.Builder#poolingOptions and Cluster.Builder#socketOptions
  are now deprecated. They are replaced by the new withPoolingOptions and
  withSocketOptions methods.
- [new] JAVA-129: A new LatencyAwarePolicy wrapping policy has been added, allowing to
  add latency awareness to a wrapped load balancing policy.
- [new] JAVA-161: Cluster.Builder#deferInitialization: Allow defering cluster initialization.
- [new] JAVA-117: Add truncate statement in query builder.
- [new] JAVA-106: Support empty IN in the query builder.
- [bug] JAVA-166: Fix spurious "No current pool set; this should not happen" error
  message.
- [bug] JAVA-184: Fix potential overflow in RoundRobinPolicy and correctly errors if
  a balancing policy throws.
- [bug] Don't release Stream ID for timeouted queries (unless we do get back
  the response)
- [bug] Correctly escape identifiers and use fully qualified table names when
  exporting schema as string.


### 1.0.3

- [api] The query builder now correctly throw an exception when given a value
  of a type it doesn't know about.
- [new] SocketOptions#setReadTimeout allows to set a timeout on how long we
  wait for the answer of one node. See the javadoc for more details.
- [new] New Session#prepare method that takes a Statement.
- [bug] JAVA-143: Always take per-query CL, tracing, etc. into account for QueryBuilder
  statements.
- [bug] Temporary fixup for TimestampType when talking to C* 2.0 nodes.


### 1.0.2

- [api] Host#getMonitor and all Host.HealthMonitor methods have been
  deprecated. The new Host#isUp method is now prefered to the method
  in the monitor and you should now register Host.StateListener against
  the Cluster object directly (registering against a host HealthMonitor
  was much more limited anyway).
- [new] JAVA-92: New serialize/deserialize methods in DataType to serialize/deserialize
  values to/from bytes.
- [new] JAVA-128: New getIndexOf() method in ColumnDefinitions to find the index of
  a given column name.
- [bug] JAVA-131: Fix a bug when thread could get blocked while setting the current
  keyspace.
- [bug] JAVA-136: Quote inet addresses in the query builder since CQL3 requires it.


### 1.0.1

- [api] JAVA-100: Function call handling in the query builder has been modified in a
  backward incompatible way. Function calls are not parsed from string values
  anymore as this wasn't safe. Instead the new 'fcall' method should be used.
- [api] Some typos in method names in PoolingOptions have been fixed in a
  backward incompatible way before the API get widespread.
- [bug] JAVA-123: Don't destroy composite partition key with BoundStatement and
  TokenAwarePolicy.
- [new] null values support in the query builder.
- [new] JAVA-5: SSL support (requires C* >= 1.2.1).
- [new] JAVA-113: Allow generating unlogged batch in the query builder.
- [improvement] Better error message when no host are available.
- [improvement] Improves performance of the stress example application been.


### 1.0.0

- [api] The AuthInfoProvider has be (temporarily) removed. Instead, the
  Cluster builder has a new withCredentials() method to provide a username
  and password for use with Cassandra's PasswordAuthenticator. Custom
  authenticator will be re-introduced in a future version but are not
  supported at the moment.
- [api] The isMetricsEnabled() method in Configuration has been replaced by
  getMetricsOptions(). An option to disabled JMX reporting (on by default)
  has been added.
- [bug] JAVA-91: Don't make default load balancing policy a static singleton since it
  is stateful.


### 1.0.0-RC1

- [new] JAVA-79: Null values are now supported in BoundStatement (but you will need at
  least Cassandra 1.2.3 for it to work). The API of BoundStatement has been
  slightly changed so that not binding a variable is not an error anymore,
  the variable is simply considered null by default. The isReady() method has
  been removed.
- [improvement] JAVA-75: The Cluster/Session shutdown methods now properly block until
  the shutdown is complete. A version with at timeout has been added.
- [bug] JAVA-44: Fix use of CQL3 functions in the query builder.
- [bug] JAVA-77: Fix case where multiple schema changes too quickly wouldn't work
  (only triggered when 0.0.0.0 was used for the rpc_address on the Cassandra
  nodes).
- [bug] JAVA-72: Fix IllegalStateException thrown due to a reconnection made on an I/O
  thread.
- [bug] JAVA-82: Correctly reports errors during authentication phase.


### 1.0.0-beta2

- [new] JAVA-51, JAVA-60, JAVA-58: Support blob constants, BigInteger, BigDecimal and counter batches in
  the query builder.
- [new] JAVA-61: Basic support for custom CQL3 types.
- [new] JAVA-65: Add "execution infos" for a result set (this also move the query
  trace in the new ExecutionInfos object, so users of beta1 will have to
  update).
- [bug] JAVA-62: Fix failover bug in DCAwareRoundRobinPolicy.
- [bug] JAVA-66: Fix use of bind markers for routing keys in the query builder.


### 1.0.0-beta1

- initial release<|MERGE_RESOLUTION|>--- conflicted
+++ resolved
@@ -2,7 +2,13 @@
 
 <!-- Note: contrary to 3.x, insert new entries *first* in their section -->
 
-<<<<<<< HEAD
+### 4.12.1 (in progress)
+
+Merged from 4.11.x:
+
+- [bug] JAVA-2949: Provide mapper support for CompletionStage<Stream<T>>
+- [bug] JAVA-2950: Remove reference to Reflection class from DependencyCheck
+
 ### 4.12.0
 
 - [improvement] JAVA-2935: Make GetEntity and SetEntity methods resilient to incomplete data
@@ -18,12 +24,11 @@
 - [bug] JAVA-2941: Cannot add a single static column with the alter table API
 - [bug] JAVA-2943: Prevent session leak with wrong keyspace name
 - [bug] JAVA-2938: OverloadedException message is misleading
-=======
+
 ### 4.11.3 (in progress)
 
 - [bug] JAVA-2949: Provide mapper support for CompletionStage<Stream<T>>
 - [bug] JAVA-2950: Remove reference to Reflection class from DependencyCheck
->>>>>>> 4da0ccb1
 
 ### 4.11.2
 
