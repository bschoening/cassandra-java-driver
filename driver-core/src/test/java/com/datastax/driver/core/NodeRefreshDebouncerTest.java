--- conflicted
+++ resolved
@@ -43,13 +43,8 @@
         int refreshNodeInterval = 30000;
         QueryOptions queryOptions = new QueryOptions().setRefreshNodeIntervalMillis(refreshNodeInterval);
         Cluster cluster = register(Cluster.builder()
-<<<<<<< HEAD
-                .addContactPointsWithPorts(getHostAddress(1))
-                .withAddressTranslator(getAddressTranslator())
-=======
                 .addContactPoints(ccm.addressOfNode(1).getAddress())
                 .withPort(ccm.getBinaryPort())
->>>>>>> 2c3c7490
                 .withQueryOptions(queryOptions)
                 .build());
         cluster.connect();
