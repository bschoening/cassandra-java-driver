/*
 *      Copyright (C) 2012-2014 DataStax Inc.
 *
 *   Licensed under the Apache License, Version 2.0 (the "License");
 *   you may not use this file except in compliance with the License.
 *   You may obtain a copy of the License at
 *
 *      http://www.apache.org/licenses/LICENSE-2.0
 *
 *   Unless required by applicable law or agreed to in writing, software
 *   distributed under the License is distributed on an "AS IS" BASIS,
 *   WITHOUT WARRANTIES OR CONDITIONS OF ANY KIND, either express or implied.
 *   See the License for the specific language governing permissions and
 *   limitations under the License.
 */
package com.datastax.driver.core;

import java.io.Closeable;
import java.net.InetAddress;
import java.net.InetSocketAddress;
import java.net.UnknownHostException;
import java.util.*;
import java.util.concurrent.*;
import java.util.concurrent.atomic.AtomicInteger;
import java.util.concurrent.atomic.AtomicReference;

import com.google.common.annotations.VisibleForTesting;
import com.google.common.base.Predicates;
import com.google.common.collect.HashMultimap;
import com.google.common.collect.Iterables;
import com.google.common.collect.MapMaker;
import com.google.common.collect.SetMultimap;
import com.google.common.collect.Sets;
import com.google.common.util.concurrent.*;

import org.slf4j.Logger;
import org.slf4j.LoggerFactory;

import com.datastax.driver.core.exceptions.AuthenticationException;
import com.datastax.driver.core.exceptions.DriverInternalError;
import com.datastax.driver.core.exceptions.NoHostAvailableException;
import com.datastax.driver.core.policies.*;

/**
 * Information and known state of a Cassandra cluster.
 * <p>
 * This is the main entry point of the driver. A simple example of access to a
 * Cassandra cluster would be:
 * <pre>
 *   Cluster cluster = Cluster.builder().addContactPoint("192.168.0.1").build();
 *   Session session = cluster.connect("db1");
 *
 *   for (Row row : session.execute("SELECT * FROM table1"))
 *       // do something ...
 * </pre>
 * <p>
 * A cluster object maintains a permanent connection to one of the cluster nodes
 * which it uses solely to maintain information on the state and current
 * topology of the cluster. Using the connection, the driver will discover all
 * the nodes currently in the cluster as well as new nodes joining the cluster
 * subsequently.
 */
public class Cluster implements Closeable {

    private static final Logger logger = LoggerFactory.getLogger(Cluster.class);

    @VisibleForTesting
    static final int NEW_NODE_DELAY_SECONDS = SystemProperties.getInt("com.datastax.driver.NEW_NODE_DELAY_SECONDS", 1);
    private static final int NON_BLOCKING_EXECUTOR_SIZE = SystemProperties.getInt("com.datastax.driver.NON_BLOCKING_EXECUTOR_SIZE",
                                                                                  Runtime.getRuntime().availableProcessors());

    // Some per-JVM number that allows to generate unique cluster names when
    // multiple Cluster instance are created in the same JVM.
    private static final AtomicInteger CLUSTER_ID = new AtomicInteger(0);

    private static final int DEFAULT_THREAD_KEEP_ALIVE = 30;

    final Manager manager;

    /**
     * Constructs a new Cluster instance.
     * <p>
     * This constructor is mainly exposed so Cluster can be sub-classed as a means to make testing/mocking
     * easier or to "intercept" its method call. Most users shouldn't extend this class however and
     * should prefer either using the {@link #builder} or calling {@link #buildFrom} with a custom
     * Initializer.
     *
     * @param name the name to use for the cluster (this is not the Cassandra cluster name, see {@link #getClusterName}).
     * @param contactPoints the list of contact points to use for the new cluster.
     * @param configuration the configuration for the new cluster.
     */
    protected Cluster(String name, List<InetSocketAddress> contactPoints, Configuration configuration) {
        this(name, contactPoints, configuration, Collections.<Host.StateListener>emptySet());
    }

    /**
     * Constructs a new Cluster instance.
     * <p>
     * This constructor is mainly exposed so Cluster can be sub-classed as a means to make testing/mocking
     * easier or to "intercept" its method call. Most users shouldn't extend this class however and
     * should prefer using the {@link #builder}.
     *
     * @param initializer the initializer to use.
     * @see #buildFrom
     */
    protected Cluster(Initializer initializer) {
        this(initializer.getClusterName(),
             checkNotEmpty(initializer.getContactPoints()),
             initializer.getConfiguration(),
             initializer.getInitialListeners());
    }

    private static List<InetSocketAddress> checkNotEmpty(List<InetSocketAddress> contactPoints) {
        if (contactPoints.isEmpty())
            throw new IllegalArgumentException("Cannot build a cluster without contact points");
        return contactPoints;
    }

    private Cluster(String name, List<InetSocketAddress> contactPoints, Configuration configuration, Collection<Host.StateListener> listeners) {
        this.manager = new Manager(name, contactPoints, configuration, listeners);
    }

    /**
     * Initialize this Cluster instance.
     *
     * This method creates an initial connection to one of the contact points
     * used to construct the {@code Cluster} instance. That connection is then
     * used to populate the cluster {@link Metadata}.
     * <p>
     * Calling this method is optional in the sense that any call to one of the
     * {@code connect} methods of this object will automatically trigger a call
     * to this method beforehand. It is thus only useful to call this method if
     * for some reason you want to populate the metadata (or test that at least
     * one contact point can be reached) without creating a first {@code
     * Session}.
     * <p>
     * Please note that this method only creates one control connection for
     * gathering cluster metadata. In particular, it doesn't create any connection pools.
     * Those are created when a new {@code Session} is created through
     * {@code connect}.
     * <p>
     * This method has no effect if the cluster is already initialized.
     *
     * @return this {@code Cluster} object.
     *
     * @throws NoHostAvailableException if no host amongst the contact points
     * can be reached.
     * @throws AuthenticationException if an authentication error occurs
     * while contacting the initial contact points.
     * @throws IllegalStateException if the Cluster was closed prior to calling
     * this method. This can occur either directly (through {@link #close()} or
     * {@link #closeAsync()}), or as a result of an error while initializing the
     * Cluster.
     */
    public Cluster init() {
        this.manager.init();
        return this;
    }

    /**
     * Build a new cluster based on the provided initializer.
     * <p>
     * Note that for building a cluster pragmatically, Cluster.Builder
     * provides a slightly less verbose shortcut with {@link Builder#build}.
     * <p>
     * Also note that that all the contact points provided by {@code
     * initializer} must share the same port.
     *
     * @param initializer the Cluster.Initializer to use
     * @return the newly created Cluster instance
     *
     * @throws IllegalArgumentException if the list of contact points provided
     * by {@code initializer} is empty or if not all those contact points have the same port.
     */
    public static Cluster buildFrom(Initializer initializer) {
        return new Cluster(initializer);
    }

    /**
     * Creates a new {@link Cluster.Builder} instance.
     * <p>
     * This is a convenience method for {@code new Cluster.Builder()}.
     *
     * @return the new cluster builder.
     */
    public static Cluster.Builder builder() {
        return new Cluster.Builder();
    }

    /**
     * Creates a new session on this cluster but does not initialize it.
     * <p>
     * Because this method does not perform any initialization, it cannot fail.
     * The initialization of the session (the connection of the Session to the
     * Cassandra nodes) will occur if either the {@link Session#init} method is
     * called explicitly, or whenever the returned session object is used.
     * <p>
     * Once a session returned by this method gets initialized (see above), it
     * will be set to no keyspace. If you want to set such session to a
     * keyspace, you will have to explicitly execute a 'USE mykeyspace' query.
     * <p>
     * Note that if you do not particularly need to defer initialization, it is
     * simpler to use one of the {@code connect()} method of this class.
     *
     * @return a new, non-initialized session on this cluster.
     */
    public Session newSession() {
        return manager.newSession();
    }

    /**
     * Creates a new session on this cluster and initialize it.
     * <p>
     * Note that this method will initialize the newly created session, trying
     * to connect to the Cassandra nodes before returning. If you only want to
     * create a Session object without initializing it right away, see
     * {@link #newSession}.
     *
     * @return a new session on this cluster sets to no keyspace.
     *
     * @throws NoHostAvailableException if the Cluster has not been initialized
     * yet ({@link #init} has not be called and this is the first connect call)
     * and no host amongst the contact points can be reached.
     * @throws AuthenticationException if an authentication error occurs while
     * contacting the initial contact points.
     * @throws IllegalStateException if the Cluster was closed prior to calling
     * this method. This can occur either directly (through {@link #close()} or
     * {@link #closeAsync()}), or as a result of an error while initializing the
     * Cluster.
     */
    public Session connect() {
        init();
        Session session = manager.newSession();
        session.init();
        return session;
    }

    /**
     * Creates a new session on this cluster, initialize it and sets the
     * keyspace to the provided one.
     * <p>
     * Note that this method will initialize the newly created session, trying
     * to connect to the Cassandra nodes before returning. If you only want to
     * create a Session object without initializing it right away, see
     * {@link #newSession}.
     *
     * @param keyspace The name of the keyspace to use for the created
     * {@code Session}.
     * @return a new session on this cluster sets to keyspace
     * {@code keyspaceName}.
     *
     * @throws NoHostAvailableException if the Cluster has not been initialized
     * yet ({@link #init} has not be called and this is the first connect call)
     * and no host amongst the contact points can be reached, or if no host can
     * be contacted to set the {@code keyspace}.
     * @throws AuthenticationException if an authentication error occurs while
     * contacting the initial contact points.
     * @throws IllegalStateException if the Cluster was closed prior to calling
     * this method. This can occur either directly (through {@link #close()} or
     * {@link #closeAsync()}), or as a result of an error while initializing the
     * Cluster.
     */
    public Session connect(String keyspace) {
        long timeout = getConfiguration().getSocketOptions().getConnectTimeoutMillis();
        Session session = connect();
        try {
            ResultSetFuture future = session.executeAsync("USE " + keyspace);
            // Note: using the connection timeout isn't perfectly correct, we should probably change that someday
            Uninterruptibles.getUninterruptibly(future, timeout, TimeUnit.MILLISECONDS);
            return session;
        } catch (TimeoutException e) {
            throw new DriverInternalError(String.format("No responses after %d milliseconds while setting current keyspace. This should not happen, unless you have setup a very low connection timeout.", timeout));
        } catch (ExecutionException e) {
            throw DefaultResultSetFuture.extractCauseFromExecutionException(e);
        } catch (RuntimeException e) {
            session.close();
            throw e;
        }
    }

    /**
     * The name of this cluster object.
     * <p>
     * Note that this is not the Cassandra cluster name, but rather a name
     * assigned to this Cluster object. Currently, that name is only used
     * for one purpose: to distinguish exposed JMX metrics when multiple
     * Cluster instances live in the same JVM (which should be rare in the first
     * place). That name can be set at Cluster building time (through
     * {@link Builder#withClusterName} for instance) but will default to a
     * name like {@code cluster1} where each Cluster instance in the same JVM
     * will have a different number.
     *
     * @return the name for this cluster instance.
     */
    public String getClusterName() {
        return manager.clusterName;
    }

    /**
     * Returns read-only metadata on the connected cluster.
     * <p>
     * This includes the known nodes with their status as seen by the driver,
     * as well as the schema definitions. Since this return metadata on the
     * connected cluster, this method may trigger the creation of a connection
     * if none has been established yet (neither {@code init()} nor {@code connect()}
     * has been called yet).
     *
     * @return the cluster metadata.
     *
     * @throws NoHostAvailableException if the Cluster has not been initialized yet
     * and no host amongst the contact points can be reached.
     * @throws AuthenticationException if an authentication error occurs
     * while contacting the initial contact points.
     * @throws IllegalStateException if the Cluster was closed prior to calling
     * this method. This can occur either directly (through {@link #close()} or
     * {@link #closeAsync()}), or as a result of an error while initializing the
     * Cluster.
     */
    public Metadata getMetadata() {
        manager.init();
        return manager.metadata;
    }

    /**
     * The cluster configuration.
     *
     * @return the cluster configuration.
     */
    public Configuration getConfiguration() {
        return manager.configuration;
    }

    /**
     * The cluster metrics.
     *
     * @return the cluster metrics, or {@code null} if metrics collection has
     * been disabled (that is if {@link Configuration#getMetricsOptions}
     * returns {@code null}).
     */
    public Metrics getMetrics() {
        return manager.metrics;
    }

    /**
     * Registers the provided listener to be notified on hosts
     * up/down/added/removed events.
     * <p>
     * Registering the same listener multiple times is a no-op.
     * <p>
     * Note that while {@link LoadBalancingPolicy} implements
     * {@code Host.StateListener}, the configured load balancing does not
     * need to (and should not) be registered through this method to
     * received host related events.
     *
     * @param listener the new {@link Host.StateListener} to register.
     * @return this {@code Cluster} object;
     */
    public Cluster register(Host.StateListener listener) {
        manager.listeners.add(listener);
        return this;
    }

    /**
     * Unregisters the provided listener from being notified on hosts events.
     * <p>
     * This method is a no-op if {@code listener} hadn't previously be
     * registered against this Cluster.
     *
     * @param listener the {@link Host.StateListener} to unregister.
     * @return this {@code Cluster} object;
     */
    public Cluster unregister(Host.StateListener listener) {
        manager.listeners.remove(listener);
        return this;
    }

    /**
     * Registers the provided tracker to be updated with hosts read
     * latencies.
     * <p>
     * Registering the same listener multiple times is a no-op.
     * <p>
     * Be wary that the registered tracker {@code update} method will be call
     * very frequently (at the end of every query to a Cassandra host) and
     * should thus not be costly.
     * <p>
     * The main use case for a {@code LatencyTracker} is so
     * {@link LoadBalancingPolicy} can implement latency awareness
     * Typically, {@link LatencyAwarePolicy} registers  it's own internal
     * {@code LatencyTracker} (automatically, you don't have to call this
     * method directly).
     *
     * @param tracker the new {@link LatencyTracker} to register.
     * @return this {@code Cluster} object;
     */
    public Cluster register(LatencyTracker tracker) {
        manager.trackers.add(tracker);
        return this;
    }

    /**
     * Unregisters the provided latency tracking from being updated
     * with host read latencies.
     * <p>
     * This method is a no-op if {@code tracker} hadn't previously be
     * registered against this Cluster.
     *
     * @param tracker the {@link LatencyTracker} to unregister.
     * @return this {@code Cluster} object;
     */
    public Cluster unregister(LatencyTracker tracker) {
        manager.trackers.remove(tracker);
        return this;
    }

    /**
     * Initiates a shutdown of this cluster instance.
     * <p>
     * This method is asynchronous and return a future on the completion
     * of the shutdown process. As soon a the cluster is shutdown, no
     * new request will be accepted, but already submitted queries are
     * allowed to complete. This method closes all connections from all
     * sessions and reclaims all resources used by this Cluster
     * instance.
     * <p>
     * If for some reason you wish to expedite this process, the
     * {@link CloseFuture#force} can be called on the result future.
     * <p>
     * This method has no particular effect if the cluster was already closed
     * (in which case the returned future will return immediately).
     *
     * @return a future on the completion of the shutdown process.
     */
    public CloseFuture closeAsync() {
        return manager.close();
    }

    /**
     * Initiates a shutdown of this cluster instance and blocks until
     * that shutdown completes.
     * <p>
     * This method is a shortcut for {@code closeAsync().get()}.
     */
    public void close() {
        try {
            closeAsync().get();
        } catch (ExecutionException e) {
            throw DefaultResultSetFuture.extractCauseFromExecutionException(e);
        } catch (InterruptedException e) {
            Thread.currentThread().interrupt();
        }
    }

    /**
     * Whether this Cluster instance has been closed.
     * <p>
     * Note that this method returns true as soon as one of the close methods
     * ({@link #closeAsync} or {@link #close}) has been called, it does not guarantee
     * that the closing is done. If you want to guarantee that the closing is done,
     * you can call {@code close()} and wait until it returns (or call the get method
     * on {@code closeAsync()} with a very short timeout and check this doesn't timeout).
     *
     * @return {@code true} if this Cluster instance has been closed, {@code false}
     * otherwise.
     */
    public boolean isClosed() {
        return manager.closeFuture.get() != null;
    }

    /**
     * Initializer for {@link Cluster} instances.
     * <p>
     * If you want to create a new {@code Cluster} instance programmatically,
     * then it is advised to use {@link Cluster.Builder} which can be obtained from the
     * {@link Cluster#builder} method.
     * <p>
     * But it is also possible to implement a custom {@code Initializer} that
     * retrieves initialization from a web-service or from a configuration file.
     */
    public interface Initializer {

        /**
         * An optional name for the created cluster.
         * <p>
         * Such name is optional (a default name will be created otherwise) and is currently
         * only use for JMX reporting of metrics. See {@link Cluster#getClusterName} for more
         * information.
         *
         * @return the name for the created cluster or {@code null} to use an automatically
         * generated name.
         */
        public String getClusterName();

        /**
         * Returns the initial Cassandra hosts to connect to.
         *
         * @return the initial Cassandra contact points. See {@link Builder#addContactPoint}
         * for more details on contact points.
         */
        public List<InetSocketAddress> getContactPoints();

        /**
         * The configuration to use for the new cluster.
         * <p>
         * Note that some configuration can be modified after the cluster
         * initialization but some others cannot. In particular, the ones that
         * cannot be changed afterwards includes:
         * <ul>
         *   <li>the port use to connect to Cassandra nodes (see {@link ProtocolOptions}).</li>
         *   <li>the policies used (see {@link Policies}).</li>
         *   <li>the authentication info provided (see {@link Configuration}).</li>
         *   <li>whether metrics are enabled (see {@link Configuration}).</li>
         * </ul>
         *
         * @return the configuration to use for the new cluster.
         */
        public Configuration getConfiguration();

        /**
         * Optional listeners to register against the newly created cluster.
         * <p>
         * Note that contrary to listeners registered post Cluster creation,
         * the listeners returned by this method will see {@link Host.StateListener#onAdd}
         * events for the initial contact points.
         *
         * @return a possibly empty collection of {@code Host.StateListener} to register
         * against the newly created cluster.
         */
        public Collection<Host.StateListener> getInitialListeners();
    }

    /**
     * Helper class to build {@link Cluster} instances.
     */
    public static class Builder implements Initializer {

        private String clusterName;
        private final List<InetSocketAddress> addresses = new ArrayList<InetSocketAddress>();
        private final List<InetAddress> rawAddresses = new ArrayList<InetAddress>();
        private int port = ProtocolOptions.DEFAULT_PORT;
        private int maxSchemaAgreementWaitSeconds = ProtocolOptions.DEFAULT_MAX_SCHEMA_AGREEMENT_WAIT_SECONDS;
        private ProtocolVersion protocolVersion;
        private AuthProvider authProvider = AuthProvider.NONE;

        private LoadBalancingPolicy loadBalancingPolicy;
        private ReconnectionPolicy reconnectionPolicy;
        private RetryPolicy retryPolicy;
        private AddressTranslater addressTranslater;
        private TimestampGenerator timestampGenerator;

        private ProtocolOptions.Compression compression = ProtocolOptions.Compression.NONE;
        private SSLOptions sslOptions = null;
        private boolean metricsEnabled = true;
        private boolean jmxEnabled = true;

        private PoolingOptions poolingOptions;
        private SocketOptions socketOptions;
        private QueryOptions queryOptions;

        private Collection<Host.StateListener> listeners;


        @Override
        public String getClusterName() {
            return clusterName;
        }

        @Override
        public List<InetSocketAddress> getContactPoints() {
            if (rawAddresses.isEmpty())
                return addresses;

            List<InetSocketAddress> allAddresses = new ArrayList<InetSocketAddress>(addresses);
            for (InetAddress address : rawAddresses)
                allAddresses.add(new InetSocketAddress(address, port));
            return allAddresses;
        }

        /**
         * An optional name for the create cluster.
         * <p>
         * Note: this is not related to the Cassandra cluster name (though you
         * are free to provide the same name). See {@link Cluster#getClusterName} for
         * details.
         * <p>
         * If you use this method and create more than one Cluster instance in the
         * same JVM (which should be avoided unless you need to connect to multiple
         * Cassandra clusters), you should make sure each Cluster instance get a
         * unique name or you may have a problem with JMX reporting.
         *
         * @param name the cluster name to use for the created Cluster instance.
         * @return this Builder.
         */
        public Builder withClusterName(String name) {
            this.clusterName = name;
            return this;
        }

        /**
         * The port to use to connect to the Cassandra host.
         * <p>
         * If not set through this method, the default port (9042) will be used
         * instead.
         *
         * @param port the port to set.
         * @return this Builder.
         */
        public Builder withPort(int port) {
            this.port = port;
            return this;
        }

        /**
         * Sets the maximum time to wait for schema agreement before returning from a DDL query.
         * <p>
         * If not set through this method, the default value (10 seconds) will be used.
         *
         * @param maxSchemaAgreementWaitSeconds the new value to set.
         * @return this Builder.
         *
         * @throws IllegalStateException if the provided value is zero or less.
         */
        public Builder withMaxSchemaAgreementWaitSeconds(int maxSchemaAgreementWaitSeconds) {
            if (maxSchemaAgreementWaitSeconds <= 0)
                throw new IllegalArgumentException("Max schema agreement wait must be greater than zero");

            this.maxSchemaAgreementWaitSeconds = maxSchemaAgreementWaitSeconds;
            return this;
        }

        /**
         * The native protocol version to use.
         * <p>
         * The driver supports versions 1 to 3 of the native protocol. Higher versions
         * of the protocol have more features and should be preferred, but this also depends
         * on the Cassandra version:
         *
         * <table>
         *   <caption>Native protocol version to Cassandra version correspondence</caption>
         *   <tr><th>Protocol version</th><th>Minimum Cassandra version</th></tr>
         *   <tr><td>1</td><td>1.2</td></tr>
         *   <tr><td>2</td><td>2.0</td></tr>
         *   <tr><td>3</td><td>2.1</td></tr>
         * </table>
         * <p>
         * By default, the driver will "auto-detect" which protocol version it can use
         * when connecting to the first node. More precisely, it will try first with
         * {@value ProtocolVersion.NEWEST_SUPPORTED}, and if not supported fallback to
         * the highest version supported by the first node it connects to. Please note
         * that once the version is "auto-detected", it won't change: if the first node
         * the driver connects to is a Cassandra 1.2 node and auto-detection is used
         * (the default), then the native protocol version 1 will be use for the lifetime
         * of the Cluster instance.
         * <p>
         * This method allows to force the use of a particular protocol version. Forcing
         * version 1 is always fine since all Cassandra version (at least all those
         * supporting the native protocol in the first place) so far support it. However,
         * please note that a number of features of the driver won't be available if that
         * version of the protocol is in use, including result set paging,
         * {@link BatchStatement}, executing a non-prepared query with binary values
         * ({@link Session#execute(String, Object...)}), ... (those methods will throw
         * an UnsupportedFeatureException). Using the protocol version 1 should thus
         * only be considered when using Cassandra 1.2, until nodes have been upgraded
         * to Cassandra 2.0.
         * <p>
         * If version 2 of the protocol is used, then Cassandra 1.2 nodes will be ignored
         * (the driver won't connect to them).
         * <p>
         * The default behavior (auto-detection) is fine in almost all case, but you may
         * want to force a particular version if you have a Cassandra cluster with mixed
         * 1.2/2.0 nodes (i.e. during a Cassandra upgrade).
         *
         * @param version the native protocol version to use. {@code null} is also supported
         * to trigger auto-detection (see above) but this is the default (so you don't have
         * to call this method for that behavior).
         * @return this Builder.
         */
        public Builder withProtocolVersion(ProtocolVersion version) {
            this.protocolVersion = version;
            return this;
        }

        /**
         * The native protocol version to use, as a number.
         *
         * @param version the native protocol version as a number.
         * @return this Builder.
         * @throws IllegalArgumentException if the number does not correspond to any known
         * native protocol version.
         *
         * @deprecated This method is provided for backward compatibility. Use
         * {@link #withProtocolVersion(ProtocolVersion)} instead.
         */
        @Deprecated
        public Builder withProtocolVersion(int version) {
            this.protocolVersion = ProtocolVersion.fromInt(version);
            return this;
        }

        /**
         * Adds a contact point.
         * <p>
         * Contact points are addresses of Cassandra nodes that the driver uses
         * to discover the cluster topology. Only one contact point is required
         * (the driver will retrieve the address of the other nodes
         * automatically), but it is usually a good idea to provide more than
         * one contact point, because if that single contact point is unavailable,
         * the driver cannot initialize itself correctly.
         * <p>
         * Note that by default (that is, unless you use the {@link #withLoadBalancingPolicy})
         * method of this builder), the first succesfully contacted host will be use
         * to define the local data-center for the client. If follows that if you are
         * running Cassandra in a  multiple data-center setting, it is a good idea to
         * only provided contact points that are in the same datacenter than the client,
         * or to provide manually the load balancing policy that suits your need.
         *
         * @param address the address of the node to connect to
         * @return this Builder.
         *
         * @throws IllegalArgumentException if no IP address for {@code address}
         * could be found
         * @throws SecurityException if a security manager is present and
         * permission to resolve the host name is denied.
         */
        public Builder addContactPoint(String address) {
            // We explicitely check for nulls because InetAdress.getByName() will happily
            // accept it and use localhost (while a null here almost likely mean a user error,
            // not "connect to localhost")
            if (address == null)
                throw new NullPointerException();

            try {
                this.rawAddresses.add(InetAddress.getByName(address));
                return this;
            } catch (UnknownHostException e) {
                throw new IllegalArgumentException(e.getMessage());
            }
        }

        /**
         * Adds contact points.
         * <p>
         * See {@link Builder#addContactPoint} for more details on contact
         * points.
         *
         * @param addresses addresses of the nodes to add as contact point.
         * @return this Builder.
         *
         * @throws IllegalArgumentException if no IP address for at least one
         * of {@code addresses} could be found
         * @throws SecurityException if a security manager is present and
         * permission to resolve the host name is denied.
         *
         * @see Builder#addContactPoint
         */
        public Builder addContactPoints(String... addresses) {
            for (String address : addresses)
                addContactPoint(address);
            return this;
        }

        /**
         * Adds contact points.
         * <p>
         * See {@link Builder#addContactPoint} for more details on contact
         * points.
         *
         * @param addresses addresses of the nodes to add as contact point.
         * @return this Builder.
         *
         * @see Builder#addContactPoint
         */
        public Builder addContactPoints(InetAddress... addresses) {
            Collections.addAll(this.rawAddresses, addresses);
            return this;
        }

        /**
         * Adds contact points.
         *
         * See {@link Builder#addContactPoint} for more details on contact
         * points.
         *
         * @param addresses addresses of the nodes to add as contact point
         * @return this Builder
         *
         * @see Builder#addContactPoint
         */
        public Builder addContactPoints(Collection<InetAddress> addresses) {
            this.rawAddresses.addAll(addresses);
            return this;
        }

        /**
         * Adds contact points.
         * <p>
         * See {@link Builder#addContactPoint} for more details on contact
         * points. Contrarily to other {@code addContactPoints} methods, this method
         * allow to provide a different port for each contact points. Since Cassandra
         * nodes must always all listen on the same port, this is rarelly what you
         * want and most use should prefer other {@code addContactPoints} methods to
         * this one. However, this can be useful if the Cassandra nodes are behind
         * a router and are not accessed directly. Note that if you are in this
         * situtation (Cassandra nodes are behind a router, not directly accessible),
         * you almost surely want to provide a specific {@code AddressTranslater}
         * (through {@link #withAddressTranslater}) to translate actual Cassandra node
         * addresses to the addresses the driver should use, otherwise the driver
         * will not be able to auto-detect new nodes (and will generally not function
         * optimally).
         *
         * @param addresses addresses of the nodes to add as contact point
         * @return this Builder
         *
         * @see Builder#addContactPoint
         */
        public Builder addContactPointsWithPorts(Collection<InetSocketAddress> addresses) {
            this.addresses.addAll(addresses);
            return this;
        }

        /**
         * Configures the load balancing policy to use for the new cluster.
         * <p>
         * If no load balancing policy is set through this method,
         * {@link Policies#defaultLoadBalancingPolicy} will be used instead.
         *
         * @param policy the load balancing policy to use.
         * @return this Builder.
         */
        public Builder withLoadBalancingPolicy(LoadBalancingPolicy policy) {
            this.loadBalancingPolicy = policy;
            return this;
        }

        /**
         * Configures the reconnection policy to use for the new cluster.
         * <p>
         * If no reconnection policy is set through this method,
         * {@link Policies#DEFAULT_RECONNECTION_POLICY} will be used instead.
         *
         * @param policy the reconnection policy to use.
         * @return this Builder.
         */
        public Builder withReconnectionPolicy(ReconnectionPolicy policy) {
            this.reconnectionPolicy = policy;
            return this;
        }

        /**
         * Configures the retry policy to use for the new cluster.
         * <p>
         * If no retry policy is set through this method,
         * {@link Policies#DEFAULT_RETRY_POLICY} will be used instead.
         *
         * @param policy the retry policy to use.
         * @return this Builder.
         */
        public Builder withRetryPolicy(RetryPolicy policy) {
            this.retryPolicy = policy;
            return this;
        }

        /**
         * Configures the address translater to use for the new cluster.
         * <p>
         * See {@link AddressTranslater} for more detail on address translation,
         * but the default tanslater, {@link IdentityTranslater}, should be
         * correct in most cases. If unsure, stick to the default.
         *
         * @param translater the translater to use.
         * @return this Builder.
         */
        public Builder withAddressTranslater(AddressTranslater translater) {
            this.addressTranslater = translater;
            return this;
        }

        /**
         * Configures the generator that will produce the client-side timestamp sent
         * with each query.
         * <p>
         * This feature is only available with version {@link ProtocolVersion#V3 V3} or
         * above of the native protocol. With earlier versions, timestamps are always
         * generated server-side, and setting a generator through this method will have
         * no effect.
         * <p>
         * If no generator is set through this method, the driver will default to the
         * legacy server-side behavior by using {@link ServerSideTimestampGenerator}.
         *
         * @param timestampGenerator the generator to use.
         * @return this Builder.
         */
        public Builder withTimestampGenerator(TimestampGenerator timestampGenerator) {
            this.timestampGenerator = timestampGenerator;
            return this;
        }

        /**
         * Uses the provided credentials when connecting to Cassandra hosts.
         * <p>
         * This should be used if the Cassandra cluster has been configured to
         * use the {@code PasswordAuthenticator}. If the the default {@code
         * AllowAllAuthenticator} is used instead, using this method has no
         * effect.
         *
         * @param username the username to use to login to Cassandra hosts.
         * @param password the password corresponding to {@code username}.
         * @return this Builder.
         */
        public Builder withCredentials(String username, String password) {
            this.authProvider = new PlainTextAuthProvider(username, password);
            return this;
        }

        /**
         * Use the specified AuthProvider when connecting to Cassandra
         * hosts.
         * <p>
         * Use this method when a custom authentication scheme is in place.
         * You shouldn't call both this method and {@code withCredentials}
         * on the same {@code Builder} instance as one will supersede the
         * other
         *
         * @param authProvider the {@link AuthProvider} to use to login to
         * Cassandra hosts.
         * @return this Builder
         */
        public Builder withAuthProvider(AuthProvider authProvider) {
            this.authProvider = authProvider;
            return this;
        }

        /**
         * Sets the compression to use for the transport.
         *
         * @param compression the compression to set.
         * @return this Builder.
         *
         * @see ProtocolOptions.Compression
         */
        public Builder withCompression(ProtocolOptions.Compression compression) {
            this.compression = compression;
            return this;
        }

        /**
         * Disables metrics collection for the created cluster (metrics are
         * enabled by default otherwise).
         *
         * @return this builder.
         */
        public Builder withoutMetrics() {
            this.metricsEnabled = false;
            return this;
        }

        /**
         * Enables the use of SSL for the created {@code Cluster}.
         * <p>
         * Calling this method will use default SSL options (see {@link SSLOptions#SSLOptions()}).
         * This is thus a shortcut for {@code withSSL(new SSLOptions())}.
         * <p>
         * Note that if SSL is enabled, the driver will not connect to any
         * Cassandra nodes that doesn't have SSL enabled and it is strongly
         * advised to enable SSL on every Cassandra node if you plan on using
         * SSL in the driver.
         *
         * @return this builder.
         */
        public Builder withSSL() {
            this.sslOptions = new SSLOptions();
            return this;
        }

        /**
         * Enable the use of SSL for the created {@code Cluster} using the provided options.
         *
         * @param sslOptions the SSL options to use.
         *
         * @return this builder.
         */
        public Builder withSSL(SSLOptions sslOptions) {
            this.sslOptions = sslOptions;
            return this;
        }

        /**
         * Register the provided listeners in the newly created cluster.
         * <p>
         * Note: repeated calls to this method will override the previous ones.
         *
         * @param listeners the listeners to register.
         * @return this builder.
         */
        public Builder withInitialListeners(Collection<Host.StateListener> listeners) {
            this.listeners = listeners;
            return this;
        }

        /**
         * Disables JMX reporting of the metrics.
         * <p>
         * JMX reporting is enabled by default (see {@link Metrics}) but can be
         * disabled using this option. If metrics are disabled, this is a
         * no-op.
         *
         * @return this builder.
         */
        public Builder withoutJMXReporting() {
            this.jmxEnabled = false;
            return this;
        }

        /**
         * Sets the PoolingOptions to use for the newly created Cluster.
         * <p>
         * If no pooling options are set through this method, default pooling
         * options will be used.
         *
         * @param options the pooling options to use.
         * @return this builder.
         */
        public Builder withPoolingOptions(PoolingOptions options) {
            this.poolingOptions = options;
            return this;
        }

        /**
         * Sets the SocketOptions to use for the newly created Cluster.
         * <p>
         * If no socket options are set through this method, default socket
         * options will be used.
         *
         * @param options the socket options to use.
         * @return this builder.
         */
        public Builder withSocketOptions(SocketOptions options) {
            this.socketOptions = options;
            return this;
        }

        /**
         * Sets the QueryOptions to use for the newly created Cluster.
         * <p>
         * If no query options are set through this method, default query
         * options will be used.
         *
         * @param options the query options to use.
         * @return this builder.
         */
        public Builder withQueryOptions(QueryOptions options) {
            this.queryOptions = options;
            return this;
        }

        /**
         * The configuration that will be used for the new cluster.
         * <p>
         * You <b>should not</b> modify this object directly because changes made
         * to the returned object may not be used by the cluster build.
         * Instead, you should use the other methods of this {@code Builder}.
         *
         * @return the configuration to use for the new cluster.
         */
        @Override
        public Configuration getConfiguration() {
            Policies policies = new Policies(
                loadBalancingPolicy == null ? Policies.defaultLoadBalancingPolicy() : loadBalancingPolicy,
                reconnectionPolicy == null ? Policies.defaultReconnectionPolicy() : reconnectionPolicy,
                retryPolicy == null ? Policies.defaultRetryPolicy() : retryPolicy,
                addressTranslater == null ? Policies.defaultAddressTranslater() : addressTranslater,
                timestampGenerator == null ? Policies.defaultTimestampGenerator() : timestampGenerator
            );
            return new Configuration(policies,
                                     new ProtocolOptions(port, protocolVersion, maxSchemaAgreementWaitSeconds, sslOptions, authProvider).setCompression(compression),
                                     poolingOptions == null ? new PoolingOptions() : poolingOptions,
                                     socketOptions == null ? new SocketOptions() : socketOptions,
                                     metricsEnabled ? new MetricsOptions(jmxEnabled) : null,
                                     queryOptions == null ? new QueryOptions() : queryOptions);
        }

        @Override
        public Collection<Host.StateListener> getInitialListeners() {
            return listeners == null ? Collections.<Host.StateListener>emptySet() : listeners;
        }

        /**
         * Builds the cluster with the configured set of initial contact points
         * and policies.
         * <p>
         * This is a convenience method for {@code Cluster.buildFrom(this)}.
         *
         * @return the newly built Cluster instance.
         */
        public Cluster build() {
            return Cluster.buildFrom(this);
        }
    }

    private static ThreadFactory threadFactory(String nameFormat) {
        return new ThreadFactoryBuilder().setNameFormat(nameFormat).build();
    }

    static long timeSince(long startNanos, TimeUnit destUnit) {
        return destUnit.convert(System.nanoTime() - startNanos, TimeUnit.NANOSECONDS);
    }

    private static String generateClusterName() {
        return "cluster" + CLUSTER_ID.incrementAndGet();
    }

    private static ListeningExecutorService makeExecutor(int threads, String name) {
        ThreadPoolExecutor executor = new ThreadPoolExecutor(threads,
                                                             threads,
                                                             DEFAULT_THREAD_KEEP_ALIVE,
                                                             TimeUnit.SECONDS,
                                                             new LinkedBlockingQueue<Runnable>(),
                                                             threadFactory(name));

        executor.allowCoreThreadTimeOut(true);
        return MoreExecutors.listeningDecorator(executor);
    }

    /**
     * The sessions and hosts managed by this a Cluster instance.
     * <p>
     * Note: the reason we create a Manager object separate from Cluster is
     * that Manager is not publicly visible. For instance, we wouldn't want
     * user to be able to call the {@link #onUp} and {@link #onDown} methods.
     */
    class Manager implements Connection.DefaultResponseHandler {

        final String clusterName;
        private boolean isInit;
        private volatile boolean isFullyInit;

        // Initial contacts point
        final List<InetSocketAddress> contactPoints;
        final Set<SessionManager> sessions = new CopyOnWriteArraySet<SessionManager>();

        final Metadata metadata;
        final Configuration configuration;
        final Metrics metrics;

        final Connection.Factory connectionFactory;
        final ControlConnection controlConnection;

        final ConvictionPolicy.Factory convictionPolicyFactory = new ConvictionPolicy.Simple.Factory();

        final ScheduledExecutorService reconnectionExecutor = Executors.newScheduledThreadPool(2, threadFactory("Reconnection-%d"));
        // scheduledTasksExecutor is used to process C* notifications. So having it mono-threaded ensures notifications are
        // applied in the order received.
        final ScheduledExecutorService scheduledTasksExecutor = Executors.newScheduledThreadPool(1, threadFactory("Scheduled Tasks-%d"));

        // Executor used for tasks that shouldn't be executed on an IO thread. Used for short-lived, generally non-blocking tasks
        final ListeningExecutorService executor;

        // An executor for tasks that might block some time, like creating new connection, but are generally not too critical.
        final ListeningExecutorService blockingExecutor;

        final ConnectionReaper reaper;

        final AtomicReference<CloseFuture> closeFuture = new AtomicReference<CloseFuture>();

        // All the queries that have been prepared (we keep them so we can re-prepared them when a node fail or a
        // new one join the cluster).
        // Note: we could move this down to the session level, but since prepared statement are global to a node,
        // this would yield a slightly less clear behavior.
        final ConcurrentMap<MD5Digest, PreparedStatement> preparedQueries = new MapMaker().weakValues().makeMap();

        final Set<Host.StateListener> listeners;
        final Set<LatencyTracker> trackers = new CopyOnWriteArraySet<LatencyTracker>();

        private Manager(String clusterName, List<InetSocketAddress> contactPoints, Configuration configuration, Collection<Host.StateListener> listeners) {
            logger.debug("Starting new cluster with contact points " + contactPoints);

            this.clusterName = clusterName == null ? generateClusterName() : clusterName;
            this.configuration = configuration;
            this.configuration.register(this);

            this.executor = makeExecutor(NON_BLOCKING_EXECUTOR_SIZE, "Cassandra Java Driver worker-%d");
            this.blockingExecutor = makeExecutor(2, "Cassandra Java Driver blocking tasks worker-%d");

            this.reaper = new ConnectionReaper();

            this.metadata = new Metadata(this);
            this.contactPoints = contactPoints;
            this.connectionFactory = new Connection.Factory(this, configuration);
            this.controlConnection = new ControlConnection(this);

            this.metrics = configuration.getMetricsOptions() == null ? null : new Metrics(this);
            this.listeners = new CopyOnWriteArraySet<Host.StateListener>(listeners);

            this.scheduledTasksExecutor.scheduleWithFixedDelay(new TrashIdleConnectionsTask(), 10, 10, TimeUnit.SECONDS);
        }

        // Initialization is not too performance intensive and in practice there shouldn't be contention
        // on it so synchronized is good enough.
        synchronized void init() {
            if (isClosed())
                throw new IllegalStateException("Can't use this Cluster instance because it was previously closed");
            if (isInit)
                return;
            isInit = true;

            for (InetSocketAddress address : contactPoints) {
                // We don't want to signal -- call onAdd() -- because nothing is ready
                // yet (loadbalancing policy, control connection, ...). All we want is
                // create the Host object so we can initialize the control connection.
                metadata.add(address);
            }

            // Make a copy of the hosts - which only contain the contact points at this stage - before we initialize the
            // control connection. We use a set with guaranteed insertion order, so that the contact points will remain
            // first, before any other host discovered by the control connection.
            // This is important if the load balancing policy is the DCAware one, because it needs to see the contact points
            // first for the local DC detection to work properly.
            Set<Host> hosts = Sets.newLinkedHashSet(metadata.allHosts());

            try {
<<<<<<< HEAD
                try {
                    controlConnection.connect();
                } catch (UnsupportedProtocolVersionException e) {
                    logger.debug("Cannot connect with protocol {}, trying {}", e.unsupportedVersion, e.serverVersion);
=======
                while (true) {
                    try {
                        // At this stage, metadata.allHosts() only contains the contact points, that's what we want to pass to LBP.init().
                        // But the control connection will initialize first and discover more hosts, so make a copy.
                        Set<Host> contactPointHosts = Sets.newHashSet(metadata.allHosts());
>>>>>>> 4302c3b0

                    connectionFactory.protocolVersion = e.serverVersion;
                    try {
                        controlConnection.connect();
<<<<<<< HEAD
                    } catch (UnsupportedProtocolVersionException e1) {
                        throw new DriverInternalError("Cannot connect to node with its own version, this makes no sense", e);
                    }
                }

                // metadata now also contains other hosts discovered by the connection, update our copy
                hosts.addAll(metadata.allHosts());

                // Now that the control connection is ready, we have all the information we need about the nodes (datacenter,
                // rack...) to initialize the load balancing policy
                loadBalancingPolicy().init(Cluster.this, hosts);

                isFullyInit = true;
=======
                        if (connectionFactory.protocolVersion < 0)
                            connectionFactory.protocolVersion = 2;

                        // Now that the control connection is ready, we have all the information we need about the nodes (datacenter,
                        // rack...) to initialize the load balancing policy
                        loadBalancingPolicy().init(Cluster.this, contactPointHosts);
                        // Add the remaining hosts that were discovered by the control connection:
                        for (Host host : metadata.allHosts()) {
                            if (!contactPointHosts.contains(host))
                                loadBalancingPolicy().onAdd(host);
                        }
                        isFullyInit = true;

                        for (Host host : metadata.allHosts())
                            triggerOnAdd(host);
>>>>>>> 4302c3b0

                for (Host host : hosts)
                    triggerOnAdd(host);
            } catch (NoHostAvailableException e) {
                close();
                throw e;
            }
        }

        ProtocolVersion protocolVersion() {
            return connectionFactory.protocolVersion;
        }

        Cluster getCluster() {
            return Cluster.this;
        }

        LoadBalancingPolicy loadBalancingPolicy() {
            return configuration.getPolicies().getLoadBalancingPolicy();
        }

        ReconnectionPolicy reconnectionPolicy() {
            return configuration.getPolicies().getReconnectionPolicy();
        }

        InetSocketAddress translateAddress(InetAddress address) {
            InetSocketAddress sa = new InetSocketAddress(address, connectionFactory.getPort());
            InetSocketAddress translated = configuration.getPolicies().getAddressTranslater().translate(sa);
            return translated == null ? sa : translated;
        }

        private Session newSession() {
            SessionManager session = new SessionManager(Cluster.this);
            sessions.add(session);
            return session;
        }

        boolean removeSession(Session session) {
            return sessions.remove(session);
        }

        void reportLatency(Host host, long latencyNanos) {
            for (LatencyTracker tracker : trackers) {
                tracker.update(host, latencyNanos);
            }
        }

        boolean isClosed() {
            return closeFuture.get() != null;
        }

        private CloseFuture close() {

            CloseFuture future = closeFuture.get();
            if (future != null)
                return future;

            logger.debug("Shutting down");

            // If we're shutting down, there is no point in waiting on scheduled reconnections, nor on notifications
            // delivery or blocking tasks so we use shutdownNow
            reconnectionExecutor.shutdownNow();
            scheduledTasksExecutor.shutdownNow();
            blockingExecutor.shutdownNow();

            // but for the worker executor, we want to let submitted tasks finish unless the shutdown is forced.
            executor.shutdown();

            // We also close the metrics
            if (metrics != null)
                metrics.shutdown();

            // And the load balancing policy
            LoadBalancingPolicy loadBalancingPolicy = loadBalancingPolicy();
            if (loadBalancingPolicy instanceof CloseableLoadBalancingPolicy)
                ((CloseableLoadBalancingPolicy)loadBalancingPolicy).close();

            // Then we shutdown all connections
            List<CloseFuture> futures = new ArrayList<CloseFuture>(sessions.size() + 1);
            futures.add(controlConnection.closeAsync());
            for (Session session : sessions)
                futures.add(session.closeAsync());

            future = new ClusterCloseFuture(futures);

            // The rest will happen asynchronously, when all connections are successfully closed
            return closeFuture.compareAndSet(null, future)
                 ? future
                 : closeFuture.get(); // We raced, it's ok, return the future that was actually set
        }

        void logUnsupportedVersionProtocol(Host host, ProtocolVersion version) {
            logger.warn("Detected added or restarted Cassandra host {} but ignoring it since it does not support the version {} of the native "
                      + "protocol which is currently in use. If you want to force the use of a particular version of the native protocol, use "
                      + "Cluster.Builder#usingProtocolVersion() when creating the Cluster instance.", host, version);
        }

        void logClusterNameMismatch(Host host, String expectedClusterName, String actualClusterName) {
            logger.warn("Detected added or restarted Cassandra host {} but ignoring it since its cluster name '{}' does not match the one "
                        + "currently known ({})",
                        host, actualClusterName, expectedClusterName);
        }

        public ListenableFuture<?> triggerOnUp(final Host host) {
            return executor.submit(new ExceptionCatchingRunnable() {
                @Override
                public void runMayThrow() throws InterruptedException, ExecutionException {
                    onUp(host);
                }
            });
        }

        private void onUp(final Host host) throws InterruptedException, ExecutionException {
            // Note that in generalize we can parallelize the pool creation on
            // each session, but we shouldn't use executor since we're already
            // running on it most probably (and so we could deadlock). Use the
            // blockingExecutor instead, that's why it's for.
            onUp(host, blockingExecutor);
        }

        // Use triggerOnUp unless you're sure you want to run this on the current thread.
        private void onUp(final Host host, ListeningExecutorService poolCreationExecutor) throws InterruptedException, ExecutionException {
            logger.debug("Host {} is UP", host);

            if (isClosed())
                return;

            // We don't want to use the public Host.isUp() as this would make us skip the rest for suspected hosts
            if (host.state == Host.State.UP)
                return;

            if (!connectionFactory.protocolVersion.isSupportedBy(host)) {
                logUnsupportedVersionProtocol(host, connectionFactory.protocolVersion);
                return;
            }

            // If there is a reconnection attempt scheduled for that node, cancel it
            Future<?> scheduledAttempt = host.reconnectionAttempt.getAndSet(null);
            if (scheduledAttempt != null) {
                logger.debug("Cancelling reconnection attempt since node is UP");
                scheduledAttempt.cancel(false);
            }

            try {
                prepareAllQueries(host);
            } catch (InterruptedException e) {
                Thread.currentThread().interrupt();
                // Don't propagate because we don't want to prevent other listener to run
            } catch (UnsupportedProtocolVersionException e) {
                logUnsupportedVersionProtocol(host, e.unsupportedVersion);
                return;
            } catch (ClusterNameMismatchException e) {
                logClusterNameMismatch(host, e.expectedClusterName, e.actualClusterName);
                return;
            }

            // Session#onUp() expects the load balancing policy to have been updated first, so that
            // Host distances are up to date. This mean the policy could return the node before the
            // new pool have been created. This is harmless if there is no prior pool since RequestHandler
            // will ignore the node, but we do want to make sure there is no prior pool so we don't
            // query from a pool we will shutdown right away.
            for (SessionManager s : sessions)
                s.removePool(host);
            loadBalancingPolicy().onUp(host);
            controlConnection.onUp(host);

            logger.trace("Adding/renewing host pools for newly UP host {}", host);

            List<ListenableFuture<Boolean>> futures = new ArrayList<ListenableFuture<Boolean>>(sessions.size());
            for (SessionManager s : sessions)
                futures.add(s.forceRenewPool(host, poolCreationExecutor));

            // Only mark the node up once all session have re-added their pool (if the load-balancing
            // policy says it should), so that Host.isUp() don't return true before we're reconnected
            // to the node.
            ListenableFuture<List<Boolean>> f = Futures.allAsList(futures);
            Futures.addCallback(f, new FutureCallback<List<Boolean>>() {
                public void onSuccess(List<Boolean> poolCreationResults) {
                    // If any of the creation failed, they will have signaled a connection failure
                    // which will trigger a reconnection to the node. So don't bother marking UP.
                    if (Iterables.any(poolCreationResults, Predicates.equalTo(false))) {
                        logger.debug("Connection pool cannot be created, not marking {} UP", host);
                        return;
                    }

                    host.setUp();

                    for (Host.StateListener listener : listeners)
                        listener.onUp(host);
                }

                public void onFailure(Throwable t) {
                    // That future is not really supposed to throw unexpected exceptions
                    if (!(t instanceof InterruptedException))
                        logger.error("Unexpected error while marking node UP: while this shouldn't happen, this shouldn't be critical", t);
                }
            });

            f.get();

            // Now, check if there isn't pools to create/remove following the addition.
            // We do that now only so that it's not called before we've set the node up.
            for (SessionManager s : sessions)
                s.updateCreatedPools(blockingExecutor);
        }

        public ListenableFuture<?> triggerOnDown(final Host host) {
            return triggerOnDown(host, false);
        }

        public ListenableFuture<?> triggerOnDown(final Host host, final boolean isHostAddition) {
            return executor.submit(new ExceptionCatchingRunnable() {
                @Override
                public void runMayThrow() throws InterruptedException, ExecutionException {
                    onDown(host, isHostAddition, false);
                }
            });
        }

        public void onSuspected(final Host host) {
            logger.debug("Host {} is Suspected", host);

            if (isClosed())
                return;

            // We shouldn't really get there for IGNORED nodes since we shouldn't have
            // connected to one in the first place, but if we ever do, simply hand it
            // off to onDown
            if (loadBalancingPolicy().distance(host) == HostDistance.IGNORED) {
                triggerOnDown(host);
                return;
            }

            // We need to
            //  1) mark the node suspect if no-one has bitten us to it
            //  2) start the reconnection attempt
            //  3) inform the loadbalancing policy
            // We must do 2) before 3) as we want the policy to be able to rely
            // on the reconnection attempt future.
            //
            // If multiple threads get there, we want to start reconnection attempts only
            // once, but we also don't want said threads to return from this method before
            // the loadbalancing policy has been informed (otherwise those threads won't
            // consider the host suspect but simply ignore it). So we synchronize.
            synchronized (host) {
                // If we've already mark the node down/suspected, ignore this
                if (!host.setSuspected() || host.reconnectionAttempt.get() != null)
                    return;

                // Start the initial initial reconnection attempt
                host.initialReconnectionAttempt.set(executor.submit(new ExceptionCatchingRunnable() {
                    @Override
                    public void runMayThrow() throws InterruptedException, ExecutionException {
                        try {
                            // TODO: as for the ReconnectionHandler, we could avoid "wasting" this connection
                            connectionFactory.open(host).closeAsync();
                            // Note that we want to do the pool creation on this thread because we want that
                            // when onUp return, the host is ready for querying
                            onUp(host, MoreExecutors.sameThreadExecutor());
                        } catch (Exception e) {
                            onDown(host, false, true);
                        }
                    }
                }));

                loadBalancingPolicy().onSuspected(host);
            }

            controlConnection.onSuspected(host);
            for (SessionManager s : sessions)
                s.onSuspected(host);

            for (Host.StateListener listener : listeners)
                listener.onSuspected(host);
        }

        // Use triggerOnDown unless you're sure you want to run this on the current thread.
        private void onDown(final Host host, final boolean isHostAddition, final boolean isSuspectedVerification) throws InterruptedException, ExecutionException {
            logger.debug("Host {} is DOWN", host);

            if (isClosed())
                return;

            // If we're SUSPECT and not the task validating the suspection, then some other task is
            // already checking to verify if the node is really down (or if it's simply that the
            // connections where broken). So just skip this in that case.
            if (!isSuspectedVerification && host.state == Host.State.SUSPECT)
                return;

            // Note: we don't want to skip that method if !host.isUp() because we set isUp
            // late in onUp, and so we can rely on isUp if there is an error during onUp.
            // But if there is a reconnection attempt in progress already, then we know
            // we've already gone through that method since the last successful onUp(), so
            // we're good skipping it.
            if (host.reconnectionAttempt.get() != null)
                return;

            // Remember if we care about this node at all. We must call this before
            // we've signalled the load balancing policy, since most policy will always
            // IGNORE down nodes anyway.
            HostDistance distance = loadBalancingPolicy().distance(host);

            boolean wasUp = host.isUp();
            host.setDown();

            loadBalancingPolicy().onDown(host);
            controlConnection.onDown(host);
            for (SessionManager s : sessions)
                s.onDown(host);

            // Contrarily to other actions of that method, there is no reason to notify listeners
            // unless the host was UP at the beginning of this function since even if a onUp fail
            // mid-method, listeners won't have been notified of the UP.
            if (wasUp) {
                for (Host.StateListener listener : listeners)
                    listener.onDown(host);
            }

            // Don't start a reconnection if we ignore the node anyway (JAVA-314)
            if (distance == HostDistance.IGNORED)
                return;

            // Note: we basically waste the first successful reconnection, but it's probably not a big deal
            logger.debug("{} is down, scheduling connection retries", host);
            new AbstractReconnectionHandler(reconnectionExecutor, reconnectionPolicy().newSchedule(), host.reconnectionAttempt) {

                protected Connection tryReconnect() throws ConnectionException, InterruptedException, UnsupportedProtocolVersionException, ClusterNameMismatchException {
                    return connectionFactory.open(host);
                }

                protected void onReconnection(Connection connection) {
                    // We don't use that first connection so close it.
                    // TODO: this is a bit wasteful, we should consider passing it to onAdd/onUp so
                    // we use it for the first HostConnectionPool created
                    connection.closeAsync();
                    // Make sure we have up-to-date infos on that host before adding it (so we typically
                    // catch that an upgraded node uses a new cassandra version).
                    if (controlConnection.refreshNodeInfo(host)) {
                        logger.debug("Successful reconnection to {}, setting host UP", host);
                        try {
                            if (isHostAddition)
                                onAdd(host);
                            else
                                onUp(host);
                        } catch (InterruptedException e) {
                            Thread.currentThread().interrupt();
                        } catch (Exception e) {
                            logger.error("Unexpected error while setting node up", e);
                        }
                    } else {
                        logger.debug("Not enough info for {}, ignoring host", host);
                    }
                }

                protected boolean onConnectionException(ConnectionException e, long nextDelayMs) {
                    if (logger.isDebugEnabled())
                        logger.debug("Failed reconnection to {} ({}), scheduling retry in {} milliseconds", host, e.getMessage(), nextDelayMs);
                    return true;
                }

                protected boolean onUnknownException(Exception e, long nextDelayMs) {
                    logger.error(String.format("Unknown error during reconnection to %s, scheduling retry in %d milliseconds", host, nextDelayMs), e);
                    return true;
                }

                protected boolean onAuthenticationException(AuthenticationException e, long nextDelayMs) {
                    logger.error(String.format("Authentication error during reconnection to %s, scheduling retry in %d milliseconds", host, nextDelayMs), e);
                    return true;
                }

            }.start();
        }

        public void tryReconnectOnce(final Host host) {
            if (isClosed() || host.isUp())
                return;

            logger.debug("Scheduling one-time reconnection to {}", host);

            // Setting an initial delay of 0 to start immediately, and all the exception handlers return false to prevent further attempts
            new AbstractReconnectionHandler(reconnectionExecutor, reconnectionPolicy().newSchedule(), host.reconnectionAttempt, 0) {

                protected Connection tryReconnect() throws ConnectionException, InterruptedException, UnsupportedProtocolVersionException, ClusterNameMismatchException {
                    return connectionFactory.open(host);
                }

                protected void onReconnection(Connection connection) {
                    // We don't use that first connection so close it.
                    // TODO: this is a bit wasteful, we should consider passing it to onAdd/onUp so
                    // we use it for the first HostConnectionPool created
                    connection.closeAsync();
                    // Make sure we have up-to-date infos on that host before adding it (so we typically
                    // catch that an upgraded node uses a new cassandra version).
                    if (controlConnection.refreshNodeInfo(host)) {
                        logger.debug("Successful reconnection to {}, setting host UP", host);
                        try {
                            onUp(host);
                        } catch (InterruptedException e) {
                            Thread.currentThread().interrupt();
                        } catch (Exception e) {
                            logger.error("Unexpected error while setting node up", e);
                        }
                    } else {
                        logger.debug("Not enough info for {}, ignoring host", host);
                    }
                }

                protected boolean onConnectionException(ConnectionException e, long nextDelayMs) {
                    if (logger.isDebugEnabled())
                        logger.debug("Failed one-time reconnection to {} ({})", host, e.getMessage());
                    return false;
                }

                protected boolean onUnknownException(Exception e, long nextDelayMs) {
                    logger.error(String.format("Unknown error during one-time reconnection to %s", host), e);
                    return false;
                }

                protected boolean onAuthenticationException(AuthenticationException e, long nextDelayMs) {
                    logger.error(String.format("Authentication error during one-time reconnection to %s", host), e);
                    return false;
                }
            }.start();
        }

        public ListenableFuture<?> triggerOnAdd(final Host host) {
            return executor.submit(new ExceptionCatchingRunnable() {
                @Override
                public void runMayThrow() throws InterruptedException, ExecutionException {
                    onAdd(host);
                }
            });
        }

        // Use triggerOnAdd unless you're sure you want to run this on the current thread.
        private void onAdd(final Host host) throws InterruptedException, ExecutionException {
            if (isClosed())
                return;

            logger.info("New Cassandra host {} added", host);

            if (!connectionFactory.protocolVersion.isSupportedBy(host)) {
                logUnsupportedVersionProtocol(host, connectionFactory.protocolVersion);
                return;
            }

            // Adds to the load balancing first and foremost, as doing so might change the decision
            // it will make for distance() on that node (not likely but we leave that possibility).
            // This does mean the policy may start returning that node for query plan, but as long
            // as no pools have been created (below) this will be ignored by RequestHandler so it's fine.
            loadBalancingPolicy().onAdd(host);

            // Next, if the host should be ignored, well, ignore it.
            if (loadBalancingPolicy().distance(host) == HostDistance.IGNORED) {
                // We still mark the node UP though as it should be (and notifiy the listeners).
                // We'll mark it down if we have  a notification anyway and we've documented that especially
                // for IGNORED hosts, the isUp() method was a best effort guess
                host.setUp();
                for (Host.StateListener listener : listeners)
                    listener.onAdd(host);
                return;
            }

            try {
                prepareAllQueries(host);
            } catch (InterruptedException e) {
                Thread.currentThread().interrupt();
                // Don't propagate because we don't want to prevent other listener to run
            } catch (UnsupportedProtocolVersionException e) {
                logUnsupportedVersionProtocol(host, e.unsupportedVersion);
                return;
            } catch (ClusterNameMismatchException e) {
                logClusterNameMismatch(host, e.expectedClusterName, e.actualClusterName);
                return;
            }

            controlConnection.onAdd(host);

            List<ListenableFuture<Boolean>> futures = new ArrayList<ListenableFuture<Boolean>>(sessions.size());
            for (SessionManager s : sessions)
                futures.add(s.maybeAddPool(host, blockingExecutor));

            // Only mark the node up once all session have added their pool (if the load-balancing
            // policy says it should), so that Host.isUp() don't return true before we're reconnected
            // to the node.
            ListenableFuture<List<Boolean>> f = Futures.allAsList(futures);
            Futures.addCallback(f, new FutureCallback<List<Boolean>>() {
                public void onSuccess(List<Boolean> poolCreationResults) {
                    // If any of the creation failed, they will have signaled a connection failure
                    // which will trigger a reconnection to the node. So don't bother marking UP.
                    if (Iterables.any(poolCreationResults, Predicates.equalTo(false))) {
                        logger.debug("Connection pool cannot be created, not marking {} UP", host);
                        return;
                    }

                    host.setUp();

                    for (Host.StateListener listener : listeners)
                        listener.onAdd(host);
                }

                public void onFailure(Throwable t) {
                    // That future is not really supposed to throw unexpected exceptions
                    if (!(t instanceof InterruptedException))
                        logger.error("Unexpected error while adding node: while this shouldn't happen, this shouldn't be critical", t);
                }
            });

            f.get();

            // Now, check if there isn't pools to create/remove following the addition.
            // We do that now only so that it's not called before we've set the node up.
            for (SessionManager s : sessions)
                s.updateCreatedPools(blockingExecutor);
        }

        public ListenableFuture<?> triggerOnRemove(final Host host) {
            return executor.submit(new ExceptionCatchingRunnable() {
                @Override
                public void runMayThrow() throws InterruptedException, ExecutionException {
                    onRemove(host);
                }
            });
        }

        // Use triggerOnRemove unless you're sure you want to run this on the current thread.
        private void onRemove(Host host) throws InterruptedException, ExecutionException {
            if (isClosed())
                return;

            host.setDown();

            logger.debug("Removing host {}", host);
            loadBalancingPolicy().onRemove(host);
            controlConnection.onRemove(host);
            for (SessionManager s : sessions)
                s.onRemove(host);

            for (Host.StateListener listener : listeners)
                listener.onRemove(host);
        }

        public boolean signalConnectionFailure(Host host, ConnectionException exception, boolean isHostAddition, boolean markSuspected) {
            // Don't signal failure until we've fully initialized the controlConnection as this might mess up with
            // the protocol detection
            if (!isFullyInit || isClosed())
                return true;

            boolean isDown = host.signalConnectionFailure(exception);
            if (isDown) {
                if (isHostAddition || !markSuspected) {
                    triggerOnDown(host, isHostAddition);
                } else {
                    // Note that we do want to call onSuspected on the current thread, as the whole point is
                    // that by the time this method return, the host initialReconnectionAttempt will have been
                    // set and the load balancing policy informed of the suspection. We know that onSuspected
                    // does little work (and non blocking one) itself however.
                    onSuspected(host);
                }
            }
            return isDown;
        }

        public void removeHost(Host host, boolean isInitialConnection) {
            if (host == null)
                return;

            if (metadata.remove(host)) {
                if (isInitialConnection) {
                    logger.warn("You listed {} in your contact points, but it could not be reached at startup", host);
                } else {
                    logger.info("Cassandra host {} removed", host);
                    triggerOnRemove(host);
                }
            }
        }

        public void ensurePoolsSizing() {
            if (protocolVersion().compareTo(ProtocolVersion.V3) >= 0)
                return;

            for (SessionManager session : sessions) {
                for (HostConnectionPool pool : session.pools.values())
                    pool.ensureCoreConnections();
            }
        }

        public PreparedStatement addPrepared(PreparedStatement stmt) {
            PreparedStatement previous = preparedQueries.putIfAbsent(stmt.getPreparedId().id, stmt);
            if (previous != null) {
                logger.warn("Re-preparing already prepared query {}. Please note that preparing the same query more than once is "
                          + "generally an anti-pattern and will likely affect performance. Consider preparing the statement only once.", stmt.getQueryString());

                // The one object in the cache will get GCed once it's not referenced by the client anymore since we use a weak reference.
                // So we need to make sure that the instance we do return to the user is the one that is in the cache.
                return previous;
            }
            return stmt;
        }

        private void prepareAllQueries(Host host) throws InterruptedException, UnsupportedProtocolVersionException, ClusterNameMismatchException {
            if (preparedQueries.isEmpty())
                return;

            logger.debug("Preparing {} prepared queries on newly up node {}", preparedQueries.size(), host);
            try {
                Connection connection = connectionFactory.open(host);

                try
                {
                    try {
                        ControlConnection.waitForSchemaAgreement(connection, this);
                    } catch (ExecutionException e) {
                        // As below, just move on
                    }

                    // Furthermore, along with each prepared query we keep the current keyspace at the time of preparation
                    // as we need to make it is the same when we re-prepare on new/restarted nodes. Most query will use the
                    // same keyspace so keeping it each time is slightly wasteful, but this doesn't really matter and is
                    // simpler. Besides, we do avoid in prepareAllQueries to not set the current keyspace more than needed.

                    // We need to make sure we prepared every query with the right current keyspace, i.e. the one originally
                    // used for preparing it. However, since we are likely that all prepared query belong to only a handful
                    // of different keyspace (possibly only one), and to avoid setting the current keyspace more than needed,
                    // we first sort the query per keyspace.
                    SetMultimap<String, String> perKeyspace = HashMultimap.create();
                    for (PreparedStatement ps : preparedQueries.values()) {
                        // It's possible for a query to not have a current keyspace. But since null doesn't work well as
                        // map keys, we use the empty string instead (that is not a valid keyspace name).
                        String keyspace = ps.getQueryKeyspace() == null ? "" : ps.getQueryKeyspace();
                        perKeyspace.put(keyspace, ps.getQueryString());
                    }

                    for (String keyspace : perKeyspace.keySet())
                    {
                        // Empty string mean no particular keyspace to set
                        if (!keyspace.isEmpty())
                            connection.setKeyspace(keyspace);

                        List<Connection.Future> futures = new ArrayList<Connection.Future>(preparedQueries.size());
                        for (String query : perKeyspace.get(keyspace)) {
                            futures.add(connection.write(new Requests.Prepare(query)));
                        }
                        for (Connection.Future future : futures) {
                            try {
                                future.get();
                            } catch (ExecutionException e) {
                                // This "might" happen if we drop a CF but haven't removed it's prepared queries (which we don't do
                                // currently). It's not a big deal however as if it's a more serious problem it'll show up later when
                                // the query is tried for execution.
                                logger.debug("Unexpected error while preparing queries on new/newly up host", e);
                            }
                        }
                    }
                } finally {
                    connection.closeAsync();
                }
            } catch (ConnectionException e) {
                // Ignore, not a big deal
            } catch (AuthenticationException e) {
                // That's a bad news, but ignore at this point
            } catch (BusyConnectionException e) {
                // Ignore, not a big deal
            }
        }

        public void submitSchemaRefresh(final String keyspace, final String table) {
            logger.trace("Submitting schema refresh");
            executor.submit(new ExceptionCatchingRunnable() {
                @Override
                public void runMayThrow() throws InterruptedException, ExecutionException {
                    controlConnection.refreshSchema(keyspace, table);
                }
            });
        }

        // refresh the schema using the provided connection, and notice the future with the provided resultset once done
        public void refreshSchemaAndSignal(final Connection connection, final DefaultResultSetFuture future, final ResultSet rs, final String keyspace, final String table) {
            if (logger.isDebugEnabled())
                logger.debug("Refreshing schema for {}{}", keyspace == null ? "" : keyspace, table == null ? "" : '.' + table);

            executor.submit(new Runnable() {
                @Override
                public void run() {
                    try {
                        // Before refreshing the schema, wait for schema agreement so
                        // that querying a table just after having created it don't fail.
                        if (!ControlConnection.waitForSchemaAgreement(connection, Cluster.Manager.this))
                            logger.warn("No schema agreement from live replicas after {} s. The schema may not be up to date on some nodes.", configuration.getProtocolOptions().getMaxSchemaAgreementWaitSeconds());
                        ControlConnection.refreshSchema(connection, keyspace, table, Cluster.Manager.this, false);
                    } catch (Exception e) {
                        logger.error("Error during schema refresh ({}). The schema from Cluster.getMetadata() might appear stale. Asynchronously submitting job to fix.", e.getMessage());
                        submitSchemaRefresh(keyspace, table);
                    } finally {
                        // Always sets the result
                        future.setResult(rs);
                    }
                }
            });
        }

        // Called when some message has been received but has been initiated from the server (streamId < 0).
        // This is called on an I/O thread, so all blocking operation must be done on an executor.
        @Override
        public void handle(Message.Response response) {

            if (!(response instanceof Responses.Event)) {
                logger.error("Received an unexpected message from the server: {}", response);
                return;
            }

            final ProtocolEvent event = ((Responses.Event)response).event;

            logger.debug("Received event {}, scheduling delivery", response);

            switch (event.type) {
                case TOPOLOGY_CHANGE:
                    ProtocolEvent.TopologyChange tpc = (ProtocolEvent.TopologyChange)event;
                    InetSocketAddress tpAddr = translateAddress(tpc.node.getAddress());
                    switch (tpc.change) {
                        case NEW_NODE:
                            final Host newHost = metadata.add(tpAddr);
                            if (newHost != null) {
                                // Cassandra tends to send notifications for new/up nodes a bit early (it is triggered once
                                // gossip is up, but that is before the client-side server is up), so we add a delay
                                // (otherwise the connection will likely fail and have to be retry which is wasteful). This
                                // probably should be fixed C* side, after which we'll be able to remove this.
                                scheduledTasksExecutor.schedule(new ExceptionCatchingRunnable() {
                                    @Override
                                    public void runMayThrow() throws InterruptedException, ExecutionException {
                                        // Make sure we have up-to-date infos on that host before adding it (so we typically
                                        // catch that an upgraded node uses a new cassandra version).
                                        if (controlConnection.refreshNodeInfo(newHost)) {
                                            onAdd(newHost);
                                        } else {
                                            logger.debug("Not enough info for {}, ignoring host", newHost);
                                        }
                                    }
                                }, NEW_NODE_DELAY_SECONDS, TimeUnit.SECONDS);
                            }
                            break;
                        case REMOVED_NODE:
                            removeHost(metadata.getHost(tpAddr), false);
                            break;
                        case MOVED_NODE:
                            executor.submit(new ExceptionCatchingRunnable() {
                                @Override
                                public void runMayThrow() {
                                    controlConnection.refreshNodeListAndTokenMap();
                                }
                            });
                            break;
                    }
                    break;
                case STATUS_CHANGE:
                    ProtocolEvent.StatusChange stc = (ProtocolEvent.StatusChange)event;
                    InetSocketAddress stAddr = translateAddress(stc.node.getAddress());
                    switch (stc.status) {
                        case UP:
                            final Host hostUp = metadata.getHost(stAddr);
                            if (hostUp == null) {
                                final Host h = metadata.add(stAddr);
                                // If hostUp is still null, it means we didn't knew about it the line before but
                                // got beaten at adding it to the metadata by another thread. In that case, it's
                                // fine to let the other thread win and ignore the notification here
                                if (h == null)
                                    return;

                                // See NEW_NODE above
                                scheduledTasksExecutor.schedule(new ExceptionCatchingRunnable() {
                                    @Override
                                    public void runMayThrow() throws InterruptedException, ExecutionException {
                                        // Make sure we have up-to-date infos on that host before adding it (so we typically
                                        // catch that an upgraded node uses a new cassandra version).
                                        if (controlConnection.refreshNodeInfo(h)) {
                                            onAdd(h);
                                        } else {
                                            logger.debug("Not enough info for {}, ignoring host", h);
                                        }
                                    }
                                }, NEW_NODE_DELAY_SECONDS, TimeUnit.SECONDS);
                            } else {
                                executor.submit(new ExceptionCatchingRunnable() {
                                    @Override
                                    public void runMayThrow() throws InterruptedException, ExecutionException {
                                        // Make sure we have up-to-date infos on that host before adding it (so we typically
                                        // catch that an upgraded node uses a new cassandra version).
                                        if (controlConnection.refreshNodeInfo(hostUp)) {
                                            onUp(hostUp);
                                        } else {
                                            logger.debug("Not enough info for {}, ignoring host", hostUp);
                                        }
                                    }
                                });
                            }
                            break;
                        case DOWN:
                            // Note that there is a slight risk we can receive the event late and thus
                            // mark the host down even though we already had reconnected successfully.
                            // But it is unlikely, and don't have too much consequence since we'll try reconnecting
                            // right away, so we favor the detection to make the Host.isUp method more reliable.
                            Host hostDown = metadata.getHost(stAddr);
                            if (hostDown != null)
                                triggerOnDown(hostDown);
                            break;
                    }
                    break;
                case SCHEMA_CHANGE:
                    ProtocolEvent.SchemaChange scc = (ProtocolEvent.SchemaChange)event;
                    switch (scc.change) {
                        case CREATED:
                            if (scc.name.isEmpty())
                                submitSchemaRefresh(null, null);
                            else
                                submitSchemaRefresh(scc.keyspace, null);
                            break;
                        case DROPPED:
                            if (scc.name.isEmpty())
                                submitSchemaRefresh(null, null);
                            else
                                submitSchemaRefresh(scc.keyspace, null);
                            break;
                        case UPDATED:
                            if (scc.name.isEmpty())
                                submitSchemaRefresh(scc.keyspace, null);
                            else
                                submitSchemaRefresh(scc.keyspace, scc.name);
                            break;
                    }
                    break;
            }
        }

        void refreshConnectedHosts() {
            // Deal first with the control connection: if it's connected to a node that is not LOCAL, try
            // reconnecting (thus letting the loadBalancingPolicy pick a better node)
            Host ccHost = controlConnection.connectedHost();
            if (ccHost == null || loadBalancingPolicy().distance(ccHost) != HostDistance.LOCAL)
                controlConnection.reconnect();

            for (SessionManager s : sessions)
                s.updateCreatedPools(executor);
        }

        void refreshConnectedHost(Host host) {
            // Deal with the control connection if it was using this host
            Host ccHost = controlConnection.connectedHost();
            if (ccHost == null || ccHost.equals(host) && loadBalancingPolicy().distance(ccHost) != HostDistance.LOCAL)
                controlConnection.reconnect();

            for (SessionManager s : sessions)
                s.updateCreatedPools(host, executor);
        }

        private class ClusterCloseFuture extends CloseFuture.Forwarding {

            ClusterCloseFuture(List<CloseFuture> futures) {
                super(futures);
            }

            @Override
            public CloseFuture force() {
                // The only ExecutorService we haven't forced yet is executor
                executor.shutdownNow();
                return super.force();
            }

            @Override
            protected void onFuturesDone() {
                /*
                 * When we reach this, all sessions should be shutdown. We've also started a shutdown
                 * of the thread pools used by this object. Remains 2 things before marking the shutdown
                 * as done:
                 *   1) we need to wait for the completion of the shutdown of the Cluster threads pools.
                 *   2) we need to shutdown the Connection.Factory, i.e. the executors used by Netty.
                 * But at least for 2), we must not do it on the current thread because that could be
                 * a netty worker, which we're going to shutdown. So creates some thread for that.
                 */
                (new Thread("Shutdown-checker") {
                    public void run() {
                        // Just wait indefinitely on the the completion of the thread pools. Provided the user
                        // call force(), we'll never really block forever.
                        try {
                            reconnectionExecutor.awaitTermination(Long.MAX_VALUE, TimeUnit.SECONDS);
                            scheduledTasksExecutor.awaitTermination(Long.MAX_VALUE, TimeUnit.SECONDS);
                            executor.awaitTermination(Long.MAX_VALUE, TimeUnit.SECONDS);
                            blockingExecutor.awaitTermination(Long.MAX_VALUE, TimeUnit.SECONDS);

                            // Some of the jobs on the executors can be doing query stuff, so close the
                            // connectionFactory at the very last
                            connectionFactory.shutdown();

                            reaper.shutdown();

                            set(null);
                        } catch (InterruptedException e) {
                            Thread.currentThread().interrupt();
                            setException(e);
                        }
                    }
                }).start();
            }
        }

        private class TrashIdleConnectionsTask implements Runnable {
            @Override public void run() {
                try {
                    long now = System.currentTimeMillis();
                    for (SessionManager session : sessions) {
                        session.trashIdleConnections(now);
                    }
                } catch (Exception e) {
                    logger.warn("Error while trashing idle connections", e);
                }
            }
        }
    }

    /**
     * Periodically ensures that closed connections are properly terminated once they have no more pending requests.
     *
     * This is normally done when the connection errors out, or when the last request is processed; this class acts as
     * a last-effort protection since unterminated connections can lead to deadlocks. If it terminates a connection,
     * this indicates a bug; warnings are logged so that this can be reported.
     */
    static class ConnectionReaper {
        private static final int INTERVAL_MS = 15000;

        private final ScheduledExecutorService executor = Executors.newScheduledThreadPool(1, threadFactory("Reaper-%d"));
        private final Set<Connection> connections = Sets.newSetFromMap(new ConcurrentHashMap<Connection, Boolean>());

        private volatile boolean shutdown;

        private final Runnable reaperTask = new Runnable() {
            @Override
            public void run() {
                reapConnections();
                if (!executor.isShutdown())
                    executor.schedule(this, INTERVAL_MS, TimeUnit.MILLISECONDS);
            }

            private final void reapConnections() {
                Iterator<Connection> iterator = connections.iterator();
                while (iterator.hasNext()) {
                    Connection connection = iterator.next();
                    boolean terminated = connection.terminate(false, true);
                    if (terminated)
                        iterator.remove();
                }
            }
        };

        ConnectionReaper() {
            executor.schedule(reaperTask, INTERVAL_MS, TimeUnit.MILLISECONDS);
        }

        void register(Connection connection) {
            if (shutdown) {
                // This should not happen since the reaper is shut down after all sessions.
                logger.warn("Connection registered after reaper shutdown: {}", connection);
                connection.terminate(true, true);
            } else {
                connections.add(connection);
            }
        }

        void shutdown() {
            shutdown = true;
            // Force shutdown to avoid waiting for the interval, and run the task manually one last time
            executor.shutdownNow();
            reaperTask.run();
        }
    }
}<|MERGE_RESOLUTION|>--- conflicted
+++ resolved
@@ -1190,8 +1190,6 @@
 
             this.metrics = configuration.getMetricsOptions() == null ? null : new Metrics(this);
             this.listeners = new CopyOnWriteArraySet<Host.StateListener>(listeners);
-
-            this.scheduledTasksExecutor.scheduleWithFixedDelay(new TrashIdleConnectionsTask(), 10, 10, TimeUnit.SECONDS);
         }
 
         // Initialization is not too performance intensive and in practice there shouldn't be contention
@@ -1210,68 +1208,43 @@
                 metadata.add(address);
             }
 
-            // Make a copy of the hosts - which only contain the contact points at this stage - before we initialize the
-            // control connection. We use a set with guaranteed insertion order, so that the contact points will remain
-            // first, before any other host discovered by the control connection.
-            // This is important if the load balancing policy is the DCAware one, because it needs to see the contact points
-            // first for the local DC detection to work properly.
-            Set<Host> hosts = Sets.newLinkedHashSet(metadata.allHosts());
+            // At this stage, metadata.allHosts() only contains the contact points, that's what we want to pass to LBP.init().
+            // But the control connection will initialize first and discover more hosts, so make a copy.
+            Set<Host> contactPointHosts = Sets.newHashSet(metadata.allHosts());
 
             try {
-<<<<<<< HEAD
                 try {
                     controlConnection.connect();
                 } catch (UnsupportedProtocolVersionException e) {
                     logger.debug("Cannot connect with protocol {}, trying {}", e.unsupportedVersion, e.serverVersion);
-=======
-                while (true) {
-                    try {
-                        // At this stage, metadata.allHosts() only contains the contact points, that's what we want to pass to LBP.init().
-                        // But the control connection will initialize first and discover more hosts, so make a copy.
-                        Set<Host> contactPointHosts = Sets.newHashSet(metadata.allHosts());
->>>>>>> 4302c3b0
 
                     connectionFactory.protocolVersion = e.serverVersion;
                     try {
                         controlConnection.connect();
-<<<<<<< HEAD
                     } catch (UnsupportedProtocolVersionException e1) {
                         throw new DriverInternalError("Cannot connect to node with its own version, this makes no sense", e);
                     }
                 }
 
-                // metadata now also contains other hosts discovered by the connection, update our copy
-                hosts.addAll(metadata.allHosts());
-
                 // Now that the control connection is ready, we have all the information we need about the nodes (datacenter,
                 // rack...) to initialize the load balancing policy
-                loadBalancingPolicy().init(Cluster.this, hosts);
-
+                loadBalancingPolicy().init(Cluster.this, contactPointHosts);
+                // Add the remaining hosts that were discovered by the control connection:
+                for (Host host : metadata.allHosts()) {
+                    if (!contactPointHosts.contains(host))
+                        loadBalancingPolicy().onAdd(host);
+                }
                 isFullyInit = true;
-=======
-                        if (connectionFactory.protocolVersion < 0)
-                            connectionFactory.protocolVersion = 2;
-
-                        // Now that the control connection is ready, we have all the information we need about the nodes (datacenter,
-                        // rack...) to initialize the load balancing policy
-                        loadBalancingPolicy().init(Cluster.this, contactPointHosts);
-                        // Add the remaining hosts that were discovered by the control connection:
-                        for (Host host : metadata.allHosts()) {
-                            if (!contactPointHosts.contains(host))
-                                loadBalancingPolicy().onAdd(host);
-                        }
-                        isFullyInit = true;
-
-                        for (Host host : metadata.allHosts())
-                            triggerOnAdd(host);
->>>>>>> 4302c3b0
-
-                for (Host host : hosts)
+
+                for (Host host : metadata.allHosts())
                     triggerOnAdd(host);
             } catch (NoHostAvailableException e) {
                 close();
                 throw e;
             }
+
+            if (connectionFactory.protocolVersion.compareTo(ProtocolVersion.V3) < 0)
+                this.scheduledTasksExecutor.scheduleWithFixedDelay(new TrashIdleConnectionsTask(), 10, 10, TimeUnit.SECONDS);
         }
 
         ProtocolVersion protocolVersion() {
