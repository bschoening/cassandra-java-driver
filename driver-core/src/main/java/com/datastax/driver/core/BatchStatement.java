/*
 *      Copyright (C) 2012-2014 DataStax Inc.
 *
 *   Licensed under the Apache License, Version 2.0 (the "License");
 *   you may not use this file except in compliance with the License.
 *   You may obtain a copy of the License at
 *
 *      http://www.apache.org/licenses/LICENSE-2.0
 *
 *   Unless required by applicable law or agreed to in writing, software
 *   distributed under the License is distributed on an "AS IS" BASIS,
 *   WITHOUT WARRANTIES OR CONDITIONS OF ANY KIND, either express or implied.
 *   See the License for the specific language governing permissions and
 *   limitations under the License.
 */
package com.datastax.driver.core;

import java.nio.ByteBuffer;
import java.util.ArrayList;
import java.util.Arrays;
import java.util.Collection;
import java.util.Collections;
import java.util.List;

import com.google.common.collect.ImmutableList;

import com.datastax.driver.core.exceptions.UnsupportedFeatureException;

/**
 * A statement that groups a number of {@link Statement} so they get executed as
 * a batch.
 * <p>
 * Note: BatchStatement is not supported with the native protocol version 1: you
 * will get an {@link UnsupportedFeatureException} when submitting one if
 * version 1 of the protocol is in use (i.e. if you've force version 1 through
 * {@link Cluster.Builder#withProtocolVersion} or you use Cassandra 1.2). Note
 * however that you can still use <a href="http://cassandra.apache.org/doc/cql3/CQL.html#batchStmt">CQL Batch statements</a>
 * even with the protocol version 1.
 * <p>
 * Setting a BatchStatement's serial consistency level is only supported with the
 * native protocol version 3 or higher (see {@link #setSerialConsistencyLevel(ConsistencyLevel)}).
 */
public class BatchStatement extends Statement {

    /**
     * The type of batch to use.
     */
    public enum Type {
        /**
         * A logged batch: Cassandra will first the batch to its distributed batch log to
         * ensure the atomicity of the batch.
         */
        LOGGED,

        /**
         * A batch that doesn't use Cassandra's distributed batch log. Such batch are not
         * guaranteed to be atomic.
         */
        UNLOGGED,

        /**
         * A counter batch. Note that such batch is the only type that can contain counter
         * operations and it can only contain these.
         */
        COUNTER
    };

    final Type batchType;
    private final List<Statement> statements = new ArrayList<Statement>();

    /**
     * Creates a new {@code LOGGED} batch statement.
     */
    public BatchStatement() {
        this(Type.LOGGED);
    }

    /**
     * Creates a new batch statement of the provided type.
     *
     * @param batchType the type of batch.
     */
    public BatchStatement(Type batchType) {
        this.batchType = batchType;
    }

    IdAndValues getIdAndValues(ProtocolVersion protocolVersion) {
        IdAndValues idAndVals = new IdAndValues(statements.size());
        for (Statement statement : statements) {
            if (statement instanceof RegularStatement) {
                RegularStatement st = (RegularStatement)statement;
                ByteBuffer[] vals = st.getValues(protocolVersion);
                idAndVals.ids.add(st.getQueryString());
                idAndVals.values.add(vals == null ? Collections.<ByteBuffer>emptyList() : Arrays.asList(vals));
            } else {
                // We handle BatchStatement in add() so ...
                assert statement instanceof BoundStatement;
                BoundStatement st = (BoundStatement)statement;
                idAndVals.ids.add(st.statement.getPreparedId().id);
                idAndVals.values.add(Arrays.asList(st.wrapper.values));
            }
        }
        return idAndVals;
    }

    /**
     * Adds a new statement to this batch.
     * <p>
     * Note that {@code statement} can be any {@code Statement}. It is allowed to mix
     * {@code RegularStatement} and {@code BoundStatement} in the same
     * {@code BatchStatement} in particular. Adding another {@code BatchStatement}
     * is also allowed for convenience and is equivalent to adding all the {@code Statement}
     * contained in that other {@code BatchStatement}.
     * <p>
     * When adding a {@code BoundStatement}, all of its values must be set, otherwise an
     * {@code IllegalStateException} will be thrown when submitting the batch statement.
     * See {@link BoundStatement} for more details, in particular how to handle {@code null}
     * values.
     * <p>
     * Please note that the options of the added Statement (all those defined directly by the
     * {@link Statement} class: consistency level, fetch size, tracing, ...) will be ignored
     * for the purpose of the execution of the Batch. Instead, the options used are the one
     * of this {@code BatchStatement} object.
     *
     * @param statement the new statement to add.
     * @return this batch statement.
     *
     * @throws IllegalStateException if adding the new statement means that this
     * {@code BatchStatement} has more than 65536 statements (since this is the maximum number
     * of statements for a BatchStatement allowed by the underlying protocol).
     */
    public BatchStatement add(Statement statement) {

        // We handle BatchStatement here (rather than in getIdAndValues) as it make it slightly
        // easier to avoid endless loop if the use mistakenly pass a batch that depends on this
        // object (or this directly).
        if (statement instanceof BatchStatement) {
            for (Statement subStatements : ((BatchStatement)statement).statements) {
                add(subStatements);
            }
        } else {
            if (statements.size() >= 0xFFFF)
                throw new IllegalStateException("Batch statement cannot contain more than " + 0xFFFF + " statements.");
            statements.add(statement);
        }
        return this;
    }

    /**
     * Adds multiple statements to this batch.
     * <p>
     * This is a shortcut method that calls {@link #add} on all the statements
     * from {@code statements}.
     *
     * @param statements the statements to add.
     * @return this batch statement.
     */
    public BatchStatement addAll(Iterable<? extends Statement> statements) {
        for (Statement statement : statements)
            add(statement);
        return this;
    }

    /**
     * The statements that have been added to this batch so far.
     *
     * @return an (immutable) collection of the statements that have been added
     * to this batch so far.
     */
    public Collection<Statement> getStatements() {
        return ImmutableList.copyOf(statements);
    }

    /**
     * Clears this batch, removing all statements added so far.
     *
     * @return this (now empty) {@code BatchStatement}.
     */
    public BatchStatement clear() {
        statements.clear();
        return this;
    }

    /**
<<<<<<< HEAD
     * Returns the number of elements in this batch.
     *
     * @return the number of elements in this batch.
     */
    public int size() {
        return statements.size();
    }

    /**
     * Throws an {@code UnsupportedOperationException} as setting the serial consistency is
     * currently not supported for protocol batches by Cassandra.
=======
     * Sets the serial consistency level for the query.
>>>>>>> 5902ad49
     * <p>
     * This is only supported with version 3 or higher of the native protocol. If you call
     * this method when version 2 is in use, you will get an {@link UnsupportedFeatureException}
     * when submitting the statement. With version 2, protocol batches with conditions
     * have their serial consistency level hardcoded to SERIAL; if you need to execute a batch
     * with LOCAL_SERIAL, you will have to use a CQL batch.
     *
     * @param serialConsistency the serial consistency level to set.
     * @return this {@code Statement} object.
     *
     * @throws IllegalArgumentException if {@code serialConsistency} is not one of
     * {@code ConsistencyLevel.SERIAL} or {@code ConsistencyLevel.LOCAL_SERIAL}.
     *
     * @see Statement#setSerialConsistencyLevel(ConsistencyLevel)
     */
    @Override
    public BatchStatement setSerialConsistencyLevel(ConsistencyLevel serialConsistency) {
        return (BatchStatement) super.setSerialConsistencyLevel(serialConsistency);
    }

    @Override
    public ByteBuffer getRoutingKey() {
        for (Statement statement : statements) {
            ByteBuffer rk = statement.getRoutingKey();
            if (rk != null)
                return rk;
        }
        return null;
    }

    @Override
    public String getKeyspace() {
        for (Statement statement : statements) {
            String keyspace = statement.getKeyspace();
            if (keyspace != null)
                return keyspace;
        }
        return null;
    }

    void ensureAllSet() {
        for (Statement statement : statements)
            if (statement instanceof BoundStatement)
                ((BoundStatement) statement).ensureAllSet();
    }

    static class IdAndValues {

        public final List<Object> ids;
        public final List<List<ByteBuffer>> values;

        IdAndValues(int nbstatements) {
            ids = new ArrayList<Object>(nbstatements);
            values = new ArrayList<List<ByteBuffer>>(nbstatements);
        }
    }
}<|MERGE_RESOLUTION|>--- conflicted
+++ resolved
@@ -182,7 +182,6 @@
     }
 
     /**
-<<<<<<< HEAD
      * Returns the number of elements in this batch.
      *
      * @return the number of elements in this batch.
@@ -192,11 +191,7 @@
     }
 
     /**
-     * Throws an {@code UnsupportedOperationException} as setting the serial consistency is
-     * currently not supported for protocol batches by Cassandra.
-=======
      * Sets the serial consistency level for the query.
->>>>>>> 5902ad49
      * <p>
      * This is only supported with version 3 or higher of the native protocol. If you call
      * this method when version 2 is in use, you will get an {@link UnsupportedFeatureException}
