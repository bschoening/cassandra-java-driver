/*
 *      Copyright (C) 2012-2015 DataStax Inc.
 *
 *   Licensed under the Apache License, Version 2.0 (the "License");
 *   you may not use this file except in compliance with the License.
 *   You may obtain a copy of the License at
 *
 *      http://www.apache.org/licenses/LICENSE-2.0
 *
 *   Unless required by applicable law or agreed to in writing, software
 *   distributed under the License is distributed on an "AS IS" BASIS,
 *   WITHOUT WARRANTIES OR CONDITIONS OF ANY KIND, either express or implied.
 *   See the License for the specific language governing permissions and
 *   limitations under the License.
 */
package com.datastax.driver.core;

import java.net.InetAddress;
import java.net.InetSocketAddress;
import java.util.Set;
import java.util.concurrent.atomic.AtomicReference;
import java.util.concurrent.locks.ReentrantLock;

import com.google.common.collect.ImmutableList;
import com.google.common.util.concurrent.ListenableFuture;
import org.slf4j.Logger;
import org.slf4j.LoggerFactory;

/**
 * A Cassandra node.
 *
 * This class keeps the information the driver maintain on a given Cassandra node.
 */
public class Host {

    private static final Logger logger = LoggerFactory.getLogger(Host.class);

    static final Logger statesLogger = LoggerFactory.getLogger(Host.class.getName() + ".STATES");

    private final InetSocketAddress address;

    enum State { ADDED, DOWN, UP }
    volatile State state;
    /** Ensures state change notifications for that host are handled serially */
    final ReentrantLock notificationsLock = new ReentrantLock(true);

    final ConvictionPolicy convictionPolicy;
    private final Cluster.Manager manager;

    // Tracks later reconnection attempts to that host so we avoid adding multiple tasks.
    final AtomicReference<ListenableFuture<?>> reconnectionAttempt = new AtomicReference<ListenableFuture<?>>();

    final ExecutionInfo defaultExecutionInfo;

    private volatile String datacenter;
    private volatile String rack;
    private volatile VersionNumber cassandraVersion;

    // The listen_address (really, the broadcast one) as know by Cassandra. We use that internally because
    // that's the 'peer' in the 'System.peers' table and avoids querying the full peers table in
    // ControlConnection.refreshNodeInfo. We don't want to expose however because we don't always have the info
    // (partly because the 'System.local' doesn't have it for some weird reason for instance).
    volatile InetAddress listenAddress;

    private volatile Set<Token> tokens;

    // ClusterMetadata keeps one Host object per inet address and we rely on this (more precisely,
    // we rely on the fact that we can use Object equality as a valid equality), so don't use
    // that constructor but ClusterMetadata.getHost instead.
    Host(InetSocketAddress address, ConvictionPolicy.Factory convictionPolicyFactory, Cluster.Manager manager) {
        if (address == null || convictionPolicyFactory == null)
            throw new NullPointerException();

        this.address = address;
        this.convictionPolicy = convictionPolicyFactory.create(this, manager.reconnectionPolicy());
        this.manager = manager;
        this.defaultExecutionInfo = new ExecutionInfo(ImmutableList.of(this));
        this.state = State.ADDED;
    }

    void setLocationInfo(String datacenter, String rack) {
        this.datacenter = datacenter;
        this.rack = rack;
    }

    void setVersionAndListenAdress(String cassandraVersion, InetAddress listenAddress) {
        if (listenAddress != null)
            this.listenAddress = listenAddress;

        if (cassandraVersion == null)
            return;
        try {
            this.cassandraVersion = VersionNumber.parse(cassandraVersion);
        } catch (IllegalArgumentException e) {
            logger.warn("Error parsing Cassandra version {}. This shouldn't have happened", cassandraVersion);
        }
    }

    /**
     * Returns the node address.
     * <p>
     * This is a shortcut for {@code getSocketAddress().getAddress()}.
     *
     * @return the node {@link InetAddress}.
     */
    public InetAddress getAddress() {
        return address.getAddress();
    }

    /**
     * Returns the node socket address.
     *
     * @return the node {@link InetSocketAddress}.
     */
    public InetSocketAddress getSocketAddress() {
        return address;
    }

    /**
     * Returns the name of the datacenter this host is part of.
     * <p>
     * The returned datacenter name is the one as known by Cassandra.
     * It is also possible for this information to be unavailable. In that
     * case this method returns {@code null}, and the caller should always be aware
     * of this possibility.
     *
     * @return the Cassandra datacenter name or null if datacenter is unavailable.
     */
    public String getDatacenter() {
        return datacenter;
    }

    /**
     * Returns the name of the rack this host is part of.
     * <p>
     * The returned rack name is the one as known by Cassandra.
     * It is also possible for this information to be unavailable. In that case
     * this method returns {@code null}, and the caller should always aware of this
     * possibility.
     *
     * @return the Cassandra rack name or null if the rack is unavailable
     */
    public String getRack() {
        return rack;
    }

    /**
     * The Cassandra version the host is running.
     * <p>
     * As for other host information fetch from Cassandra above, the returned
     * version can theoretically be null if the information is unavailable.
     *
     * @return the Cassandra version the host is running.
     */
    public VersionNumber getCassandraVersion() {
        return cassandraVersion;
    }

    /**
     * Returns the tokens that this host owns.
     *
     * @return the (immutable) set of tokens.
     */
    public Set<Token> getTokens() {
        return tokens;
    }

    void setTokens(Set<Token> tokens) {
        this.tokens = tokens;
    }

    /**
     * Returns whether the host is considered up by the driver.
     * <p>
     * Please note that this is only the view of the driver and may not reflect
     * reality. In particular a node can be down but the driver hasn't detected
     * it yet, or it can have been restarted and the driver hasn't detected it
     * yet (in particular, for hosts to which the driver does not connect (because
     * the {@code LoadBalancingPolicy.distance} method says so), this information
     * may be durably inaccurate). This information should thus only be
     * considered as best effort and should not be relied upon too strongly.
     *
     * @return whether the node is considered up.
     */
    public boolean isUp() {
        return state == State.UP;
    }

    /**
     * Returns a description of the host's state, as seen by the driver.
     * <p>
     * This is exposed for debugging purposes only; the format of this string might
     * change between driver versions, so clients should not make any assumptions
     * about it.
     *
     * @return a description of the host's state.
     */
    public String getState() {
        return state.name();
    }

    /**
     * Returns a {@code ListenableFuture} representing the completion of the reconnection
     * attempts scheduled after a host is marked {@code DOWN}.
     * <p>
     * <b>If the caller cancels this future,</b> the driver will not try to reconnect to
     * this host until it receives an UP event for it. Note that this could mean never, if
     * the node was marked down because of a driver-side error (e.g. read timeout) but no
     * failure was detected by Cassandra. The caller might decide to trigger an explicit
     * reconnection attempt at a later point with {@link #tryReconnectOnce()}.
     *
     * @return the future, or {@code null} if no reconnection attempt was in progress.
     */
    public ListenableFuture<?> getReconnectionAttemptFuture() {
        return reconnectionAttempt.get();
    }

    /**
     * Triggers an asynchronous reconnection attempt to this host.
     * <p>
     * This method is intended for load balancing policies that mark hosts as {@link HostDistance#IGNORED IGNORED},
     * but still need a way to periodically check these hosts' states (UP / DOWN).
     * <p>
     * For a host that is at distance {@code IGNORED}, this method will try to reconnect exactly once: if
     * reconnection succeeds, the host is marked {@code UP}; otherwise, no further attempts will be scheduled.
     * It has no effect if the node is already {@code UP}, or if a reconnection attempt is already in progress.
     * <p>
     * Note that if the host is <em>not</em> a distance {@code IGNORED}, this method <em>will</em> trigger a periodic
     * reconnection attempt if the reconnection fails.
     */
    public void tryReconnectOnce() {
        this.manager.startSingleReconnectionAttempt(this);
    }

    @Override
    public boolean equals(Object other) {
        if (other instanceof Host) {
            Host that = (Host)other;
            return this.address.equals(that.address);
        }
        return false;
    }

    @Override
    public int hashCode() {
        return address.hashCode();
    }

    boolean wasJustAdded() {
        return state == State.ADDED;
    }

    @Override
    public String toString() {
        return address.toString();
    }

    void setDown() {
        state = State.DOWN;
        convictionPolicy.reset();
    }

    void setUp() {
        state = State.UP;
    }

    /**
     * Interface for listeners that are interested in hosts added, up, down and
     * removed events.
     * <p>
     * It is possible for the same event to be fired multiple times,
     * particularly for up or down events. Therefore, a listener should ignore
     * the same event if it has already been notified of a node's state.
     */
    public interface StateListener {

        /**
         * Called when a new node is added to the cluster.
         * <p>
         * The newly added node should be considered up.
         *
         * @param host the host that has been newly added.
         */
        void onAdd(Host host);

        /**
         * Called when a node is determined to be up.
         *
         * @param host the host that has been detected up.
         */
<<<<<<< HEAD
        void onUp(Host host);
=======
        public void onUp(Host host);

        /**
         * @deprecated the "suspicion" mechanism has been deprecated. This will never
         * get called.
         */
        @Deprecated
        public void onSuspected(Host host);
>>>>>>> 7c8afa1f

        /**
         * Called when a node is determined to be down.
         *
         * @param host the host that has been detected down.
         */
        void onDown(Host host);

        /**
         * Called when a node is removed from the cluster.
         *
         * @param host the removed host.
         */
        void onRemove(Host host);

        /**
         * Gets invoked when the tracker is registered with a cluster, or at cluster startup if the
         * tracker was registered at initialization with
         * {@link com.datastax.driver.core.Cluster.Initializer#register(LatencyTracker)}.
         *
         * @param cluster the cluster that this tracker is registered with.
         */
        void onRegister(Cluster cluster);

        /**
         * Gets invoked when the tracker is unregistered from a cluster, or at cluster shutdown if
         * the tracker was not unregistered.
         *
         * @param cluster the cluster that this tracker was registered with.
         */
        void onUnregister(Cluster cluster);
    }
}<|MERGE_RESOLUTION|>--- conflicted
+++ resolved
@@ -288,18 +288,7 @@
          *
          * @param host the host that has been detected up.
          */
-<<<<<<< HEAD
         void onUp(Host host);
-=======
-        public void onUp(Host host);
-
-        /**
-         * @deprecated the "suspicion" mechanism has been deprecated. This will never
-         * get called.
-         */
-        @Deprecated
-        public void onSuspected(Host host);
->>>>>>> 7c8afa1f
 
         /**
          * Called when a node is determined to be down.
